#include "bugle/Translator/TranslateFunction.h"
#include "bugle/Translator/TranslateModule.h"
#include "bugle/BPLFunctionWriter.h"
#include "bugle/BPLModuleWriter.h"
#include "bugle/BasicBlock.h"
#include "bugle/Expr.h"
#include "bugle/GlobalArray.h"
#include "bugle/Module.h"
#include "bugle/RaceInstrumenter.h"
#include "bugle/util/ErrorReporter.h"
#include "bugle/util/Functional.h"
#include "llvm/DebugInfo.h"
#include "llvm/IR/BasicBlock.h"
#include "llvm/IR/Function.h"
#include "llvm/IR/InstrTypes.h"
#include "llvm/IR/Instructions.h"
#include "llvm/IR/IntrinsicInst.h"
#include "llvm/IR/Intrinsics.h"
#include "llvm/IR/Metadata.h"
#include "llvm/Support/CFG.h"
#include "llvm/Support/CallSite.h"
#include "llvm/Support/raw_ostream.h"
#include <sstream>

using namespace bugle;
using namespace llvm;

typedef std::vector<ref<Expr>> ExprVec;

TranslateFunction::SpecialFnMapTy
TranslateFunction::SpecialFunctionMaps[TranslateModule::SL_Count];

// Appends at least the given basic block to the given list BBList (if not
// already present), so as to maintain the invariants that:
//  1) Each element of BBList is also a member of BBSet and vice versa;
//  2) Each element of BBList with a single predecessor must appear after
//     that predecessor.
// This invariant is important when translating basic blocks so that we do not
// see a use of an instruction in a basic block other than that currently
// being processed (i.e., in a phi node) before its definition.
static void AddBasicBlockInOrder(std::set<llvm::BasicBlock *> &BBSet,
                                 std::vector<llvm::BasicBlock *> &BBList,
                                 llvm::BasicBlock *BB) {
  if (BBSet.find(BB) != BBSet.end())
    return;

  // If the basic block has one predecessor, ...
  auto PredB = pred_begin(BB), PredI = PredB, PredE = pred_end(BB);
  if (PredI != PredE) {
    ++PredI;
    if (PredI == PredE) {
      // ... add that predecessor first.
      AddBasicBlockInOrder(BBSet, BBList, *PredB);
    }
  }

  BBSet.insert(BB);
  BBList.push_back(BB);
}

bool TranslateFunction::isSpecialFunction(TranslateModule::SourceLanguage SL,
                                          const std::string &fnName) {
  SpecialFnMapTy &SpecialFunctionMap = initSpecialFunctionMap(SL);
  return SpecialFunctionMap.Functions.find(fnName) !=
         SpecialFunctionMap.Functions.end();
}

void
TranslateFunction::addUninterpretedFunction(TranslateModule::SourceLanguage SL,
                                            const std::string &fnName) {
  SpecialFnMapTy &SpecialFunctionMap = initSpecialFunctionMap(SL);
  SpecialFunctionMap.Functions[fnName] =
      &TranslateFunction::handleUninterpretedFunction;
}

bool TranslateFunction::isAxiomFunction(StringRef fnName) {
  return fnName.startswith("__axiom");
}

bool TranslateFunction::isUninterpretedFunction(StringRef fnName) {
  return fnName.startswith("__uninterpreted_function_");
}

bool TranslateFunction::isSpecificationFunction(StringRef fnName) {
  return fnName.startswith("__spec");
}

bool TranslateFunction::isPreOrPostCondition(llvm::StringRef fnName) {
  if (fnName == "bugle_requires")
    return true;
  if (fnName == "__requires")
    return true;
  if (fnName == "__global_requires")
    return true;
  if (fnName == "bugle_ensures")
    return true;
  if (fnName == "__ensures")
    return true;
  if (fnName == "__global_ensures")
    return true;
  return false;
}

bool TranslateFunction::isBarrierFunction(TranslateModule::SourceLanguage SL,
                                          StringRef fnName) {
  return (SL == TranslateModule::SL_OpenCL || SL == TranslateModule::SL_CUDA) &&
         fnName == "bugle_barrier";
}

bool TranslateFunction::isNormalFunction(TranslateModule::SourceLanguage SL,
                                         llvm::Function *F) {
  if (F->isIntrinsic())
    return false;
  if (isAxiomFunction(F->getName()))
    return false;
  if (isUninterpretedFunction(F->getName()))
    return false;
  if (isSpecialFunction(SL, F->getName()))
    return false;
  if (isSpecificationFunction(F->getName()))
    return false;
  if (isBarrierFunction(SL, F->getName()))
    return false;
  return true;
}

bool TranslateFunction::isStandardEntryPoint(TranslateModule::SourceLanguage SL,
                                             StringRef fnName) {
  return SL == TranslateModule::SL_C && fnName == "main";
}

TranslateFunction::SpecialFnMapTy &
TranslateFunction::initSpecialFunctionMap(TranslateModule::SourceLanguage SL) {
  SpecialFnMapTy &SpecialFunctionMap = SpecialFunctionMaps[SL];
  if (SpecialFunctionMap.Functions.empty()) {
    auto &fns = SpecialFunctionMap.Functions;
    fns["bugle_assert"] = &TranslateFunction::handleAssert;
    fns["__assert"] = &TranslateFunction::handleAssert;
    fns["__global_assert"] = &TranslateFunction::handleGlobalAssert;
    fns["__candidate_assert"] = &TranslateFunction::handleCandidateAssert;
    fns["__candidate_global_assert"] = &TranslateFunction::handleCandidateGlobalAssert;
    fns["__invariant"] = &TranslateFunction::handleInvariant;
    fns["__global_invariant"] = &TranslateFunction::handleGlobalInvariant;
    fns["__candidate_invariant"] = &TranslateFunction::handleCandidateInvariant;
    fns["__candidate_global_invariant"] = &TranslateFunction::handleCandidateGlobalInvariant;
    fns["__non_temporal_loads_begin"] = &TranslateFunction::handleNonTemporalLoadsBegin;
    fns["__non_temporal_loads_end"] = &TranslateFunction::handleNonTemporalLoadsEnd;
    fns["bugle_assume"] = &TranslateFunction::handleAssume;
    fns["__assert_fail"] = &TranslateFunction::handleAssertFail;
    fns["bugle_requires"] = &TranslateFunction::handleRequires;
    fns["__requires"] = &TranslateFunction::handleRequires;
    fns["__global_requires"] = &TranslateFunction::handleGlobalRequires;
    fns["bugle_ensures"] = &TranslateFunction::handleEnsures;
    fns["__ensures"] = &TranslateFunction::handleEnsures;
    fns["__global_ensures"] = &TranslateFunction::handleGlobalEnsures;
    fns["__reads_from"] = &TranslateFunction::handleReadsFrom;
    fns["__reads_from_local"] = &TranslateFunction::handleReadsFrom;
    fns["__reads_from_global"] = &TranslateFunction::handleReadsFrom;
    fns["__writes_to"] = &TranslateFunction::handleWritesTo;
    fns["__writes_to_local"] = &TranslateFunction::handleWritesTo;
    fns["__writes_to_global"] = &TranslateFunction::handleWritesTo;
    fns["bugle_frexp_exp"] = &TranslateFunction::handleFrexpExp;
    fns["bugle_frexp_frac"] = &TranslateFunction::handleFrexpFrac;
    fns["__add_noovfl_char"] = &TranslateFunction::handleAddNoovflSigned;
    fns["__add_noovfl_short"] = &TranslateFunction::handleAddNoovflSigned;
    fns["__add_noovfl_int"] = &TranslateFunction::handleAddNoovflSigned;
    fns["__add_noovfl_long"] = &TranslateFunction::handleAddNoovflSigned;
    fns["__add_noovfl_unsigned_char"] = &TranslateFunction::handleAddNoovflUnsigned;
    fns["__add_noovfl_unsigned_short"] = &TranslateFunction::handleAddNoovflUnsigned;
    fns["__add_noovfl_unsigned_int"] = &TranslateFunction::handleAddNoovflUnsigned;
    fns["__add_noovfl_unsigned_long"] = &TranslateFunction::handleAddNoovflUnsigned;
    fns["__atomic_has_taken_value_local"] = &TranslateFunction::handleAtomicHasTakenValue;
    fns["__atomic_has_taken_value_global"] = &TranslateFunction::handleAtomicHasTakenValue;
    fns["__atomic_has_taken_value"] = &TranslateFunction::handleAtomicHasTakenValue;
    const unsigned NOOVFL_PREDICATE_MAX_ARITY = 20;
    const std::string tys[] = {"char", "short", "int", "long"};
    for (unsigned j = 0; j < 4; ++j) {
      std::string t = tys[j];
      for (unsigned i = 0; i <= NOOVFL_PREDICATE_MAX_ARITY; ++i) {
        std::string S = "__add_noovfl_unsigned_";
        llvm::raw_string_ostream SS(S);
        SS << t << "_" << i;
        fns[SS.str()] = &TranslateFunction::handleAddNoovflPredicate;
      }
    }
    fns["__add_char"] = &TranslateFunction::handleAdd;
    fns["__add_short"] = &TranslateFunction::handleAdd;
    fns["__add_int"] = &TranslateFunction::handleAdd;
    fns["__add_long"] = &TranslateFunction::handleAdd;
    fns["__add_unsigned_char"] = &TranslateFunction::handleAdd;
    fns["__add_unsigned_short"] = &TranslateFunction::handleAdd;
    fns["__add_unsigned_int"] = &TranslateFunction::handleAdd;
    fns["__add_unsigned_long"] = &TranslateFunction::handleAdd;
    fns["__ite_char"] = &TranslateFunction::handleIte;
    fns["__ite_short"] = &TranslateFunction::handleIte;
    fns["__ite_int"] = &TranslateFunction::handleIte;
    fns["__ite_long"] = &TranslateFunction::handleIte;
    fns["__ite_unsigned_char"] = &TranslateFunction::handleIte;
    fns["__ite_unsigned_short"] = &TranslateFunction::handleIte;
    fns["__ite_unsigned_int"] = &TranslateFunction::handleIte;
    fns["__ite_unsigned_long"] = &TranslateFunction::handleIte;
    fns["__ite_size_t"] = &TranslateFunction::handleIte;
    fns["__return_val_int"] = &TranslateFunction::handleReturnVal;
    fns["__return_val_int4"] = &TranslateFunction::handleReturnVal;
    fns["__return_val_bool"] = &TranslateFunction::handleReturnVal;
    fns["__return_val_ptr"] = &TranslateFunction::handleReturnVal;
    fns["__return_val_funptr"] = &TranslateFunction::handleReturnVal;
    fns["__old_int"] = &TranslateFunction::handleOld;
    fns["__old_bool"] = &TranslateFunction::handleOld;
    fns["__other_int"] = &TranslateFunction::handleOtherInt;
    fns["__other_bool"] = &TranslateFunction::handleOtherBool;
    fns["__other_ptr_base"] = &TranslateFunction::handleOtherPtrBase;
    fns["__implies"] = &TranslateFunction::handleImplies;
    fns["__enabled"] = &TranslateFunction::handleEnabled;
    fns["__read_local"] = &TranslateFunction::handleReadHasOccurred;
    fns["__read_global"] = &TranslateFunction::handleReadHasOccurred;
    fns["__read"] = &TranslateFunction::handleReadHasOccurred;
    fns["__write_local"] = &TranslateFunction::handleWriteHasOccurred;
    fns["__write_global"] = &TranslateFunction::handleWriteHasOccurred;
    fns["__write"] = &TranslateFunction::handleWriteHasOccurred;
    fns["__read_offset_local"] = &TranslateFunction::handleReadOffset;
    fns["__read_offset_global"] = &TranslateFunction::handleReadOffset;
    fns["__read_offset"] = &TranslateFunction::handleReadOffset;
    fns["__write_offset_local"] = &TranslateFunction::handleWriteOffset;
    fns["__write_offset_global"] = &TranslateFunction::handleWriteOffset;
    fns["__write_offset"] = &TranslateFunction::handleWriteOffset;
    fns["__ptr_base_local"] = &TranslateFunction::handlePtrBase;
    fns["__ptr_base_global"] = &TranslateFunction::handlePtrBase;
    fns["__ptr_base"] = &TranslateFunction::handlePtrBase;
    fns["__ptr_offset_local"] = &TranslateFunction::handlePtrOffset;
    fns["__ptr_offset_global"] = &TranslateFunction::handlePtrOffset;
    fns["__ptr_offset"] = &TranslateFunction::handlePtrOffset;
    fns["__array_snapshot_local"] = &TranslateFunction::handleArraySnapshot;
    fns["__array_snapshot_global"] = &TranslateFunction::handleArraySnapshot;
    fns["__array_snapshot"] = &TranslateFunction::handleArraySnapshot;

    if (SL == TranslateModule::SL_OpenCL || SL == TranslateModule::SL_CUDA) {
      const std::string opencl[] = {"__atomic_add",
                                      "_local_int", "_local_unsigned_int",
                                      "_global_int", "_global_unsigned_int",
                                      "_local_long", "_local_unsigned_long",
                                      "_global_long", "_global_unsigned_long",
                                      "" ,
                                    "__atomic_sub",
                                      "_local_int", "_local_unsigned_int",
                                      "_global_int", "_global_unsigned_int",
                                      "_local_long", "_local_unsigned_long",
                                      "_global_long", "_global_unsigned_long",
                                      "" ,
                                    "__atomic_xchg",
                                      "_local_int", "_local_unsigned_int",
                                      "_global_int", "_global_unsigned_int",
                                      "_local_float", "_global_float",
                                      "_local_long", "_local_unsigned_long",
                                      "_global_long", "_global_unsigned_long",
                                      "" ,
                                    "__atomic_min",
                                      "_local_int", "_local_unsigned_int",
                                      "_global_int", "_global_unsigned_int",
                                      "_local_long", "_local_unsigned_long",
                                      "_global_long", "_global_unsigned_long",
                                      "" ,
                                    "__atomic_max",
                                      "_local_int", "_local_unsigned_int",
                                      "_global_int", "_global_unsigned_int",
                                      "_local_long", "_local_unsigned_long",
                                      "_global_long", "_global_unsigned_long",
                                      "" ,
                                    "__atomic_and",
                                      "_local_int", "_local_unsigned_int",
                                      "_global_int", "_global_unsigned_int",
                                      "_local_long", "_local_unsigned_long",
                                      "_global_long", "_global_unsigned_long",
                                      "" ,
                                    "__atomic_or",
                                      "_local_int", "_local_unsigned_int",
                                      "_global_int", "_global_unsigned_int",
                                      "_local_long", "_local_unsigned_long",
                                      "_global_long", "_global_unsigned_long",
                                      "" ,
                                    "__atomic_xor",
                                      "_local_int", "_local_unsigned_int",
                                      "_global_int", "_global_unsigned_int",
                                      "_local_long", "_local_unsigned_long",
                                      "_global_long", "_global_unsigned_long",
                                      "" ,
                                    "__atomic_cmpxchg",
                                      "_local_int", "_local_unsigned_int",
                                      "_global_int", "_global_unsigned_int",
                                      "_local_long", "_local_unsigned_long",
                                      "_global_long", "_global_unsigned_long",
                                      "" ,
                                    "__atomic_inc",
                                      "_local_int", "_local_unsigned_int",
                                      "_global_int", "_global_unsigned_int",
                                      "_local_long", "_local_unsigned_long",
                                      "_global_long", "_global_unsigned_long",
                                      "" ,
                                    "__atomic_dec",
                                      "_local_int", "_local_unsigned_int",
                                      "_global_int", "_global_unsigned_int",
                                      "_local_long", "_local_unsigned_long",
                                      "_global_long", "_global_unsigned_long",
                                      "" ,
                                    ""};

      const std::string cuda[] = {"__atomicAdd",
                                    "_int", "_unsigned_int",
                                    "_unsigned_long_long_int",
                                    "_float", "",
                                  "__atomicSub",
                                    "_int", "_unsigned_int", "",
                                  "__atomicExch",
                                    "_int", "_unsigned_int",
                                    "_unsigned_long_long_int",
                                    "_float", "",
                                  "__atomicMin",
                                    "_int", "_unsigned_int",
                                    "_unsigned_long_long_int", "",
                                  "__atomicMax",
                                    "_int", "_unsigned_int",
                                    "_unsigned_long_long_int", "",
                                  "__atomicAnd",
                                    "_int", "_unsigned_int",
                                    "_unsigned_long_long_int", "",
                                  "__atomicOr",
                                    "_int", "_unsigned_int",
                                    "_unsigned_long_long_int", "",
                                  "__atomicXor",
                                    "_int", "_unsigned_int",
                                    "_unsigned_long_long_int", "",
                                  "__atomicInc",
                                    "_unsigned_int", "",
                                  "__atomicDec",
                                    "_unsigned_int", "",
                                  "__atomicCAS",
                                    "_int", "_unsigned_int",
                                    "_unsigned_long_long_int", "",
                                  ""};

      const std::string *atomics =
          ((SL == TranslateModule::SL_OpenCL) ? opencl : cuda);

      int i = 0;
      while (atomics[i] != "") {
        std::string t = atomics[i];
        ++i;
        while (atomics[i] != "") {
          fns[t + atomics[i]] = &TranslateFunction::handleAtomic;
          ++i;
        }
        ++i;
      }
    }

    if (SL == TranslateModule::SL_OpenCL || SL == TranslateModule::SL_CUDA) {
      const unsigned BARRIER_INVARIANT_MAX_ARITY = 20;
      for (unsigned i = 0; i <= BARRIER_INVARIANT_MAX_ARITY; ++i) {
        std::string S = "__barrier_invariant_";
        llvm::raw_string_ostream SS(S);
        SS << i;
        fns[SS.str()] = &TranslateFunction::handleBarrierInvariant;
      }
      for (unsigned i = 0; i <= BARRIER_INVARIANT_MAX_ARITY; ++i) {
        std::string S = "__barrier_invariant_binary_";
        llvm::raw_string_ostream SS(S);
        SS << i;
        fns[SS.str()] = &TranslateFunction::handleBarrierInvariantBinary;
      }
    }

    if (SL == TranslateModule::SL_OpenCL) {
      fns["get_local_id"] = &TranslateFunction::handleGetLocalId;
      fns["get_group_id"] = &TranslateFunction::handleGetGroupId;
      fns["get_local_size"] = &TranslateFunction::handleGetLocalSize;
      fns["get_num_groups"] = &TranslateFunction::handleGetNumGroups;
      fns["get_image_width"] = &TranslateFunction::handleGetImageWidth;
      fns["get_image_height"] = &TranslateFunction::handleGetImageHeight;
      {
        const std::string types[] = {"char", "uchar", "short", "ushort", "int",
                                     "uint", "long",  "ulong", "float",  ""};
        for (unsigned i = 0; types[i] != ""; ++i) {
          for (unsigned width = 1; width <= 16; width *= 2) {
            std::stringstream ss;
            if (width > 1) {
              ss << width;
            }
            fns["__async_work_group_copy___global_to___local_" + types[i] +
                ss.str()] = &TranslateFunction::handleAsyncWorkGroupCopy;
            fns["__async_work_group_copy___local_to___global_" + types[i] +
                ss.str()] = &TranslateFunction::handleAsyncWorkGroupCopy;
          }
        }
      }
      fns["wait_group_events"] = &TranslateFunction::handleWaitGroupEvents;
    }

    if (SL == TranslateModule::SL_CUDA) {
      fns["cos"] = &TranslateFunction::handleCos;
      fns["sin"] = &TranslateFunction::handleSin;
      fns["sqrt"] = &TranslateFunction::handleSqrt;
      fns["sqrtf"] = &TranslateFunction::handleSqrt;
      fns["rsqrt"] = &TranslateFunction::handleRsqrt;
      fns["log2"] = &TranslateFunction::handleLog;
      fns["exp2"] = &TranslateFunction::handleExp;
    }

    auto &ints = SpecialFunctionMap.Intrinsics;
    ints[Intrinsic::ceil] = &TranslateFunction::handleCeil;
    ints[Intrinsic::cos] = &TranslateFunction::handleCos;
    ints[Intrinsic::exp2] = &TranslateFunction::handleExp;
    ints[Intrinsic::fabs] = &TranslateFunction::handleFabs;
    ints[Intrinsic::fma] = &TranslateFunction::handleFma;
    ints[Intrinsic::fmuladd] = &TranslateFunction::handleFma;
    ints[Intrinsic::floor] = &TranslateFunction::handleFloor;
    ints[Intrinsic::log2] = &TranslateFunction::handleLog;
    ints[Intrinsic::pow] = &TranslateFunction::handlePow;
    ints[Intrinsic::sin] = &TranslateFunction::handleSin;
    ints[Intrinsic::sqrt] = &TranslateFunction::handleSqrt;
    ints[Intrinsic::dbg_value] = &TranslateFunction::handleNoop;
    ints[Intrinsic::dbg_declare] = &TranslateFunction::handleNoop;
    ints[Intrinsic::memset] = &TranslateFunction::handleMemset;
    ints[Intrinsic::memcpy] = &TranslateFunction::handleMemcpy;
    ints[Intrinsic::trap] = &TranslateFunction::handleTrap;
    ints[Intrinsic::lifetime_start] = &TranslateFunction::handleNoop;
    ints[Intrinsic::lifetime_end] = &TranslateFunction::handleNoop;
  }
  return SpecialFunctionMap;
}

void TranslateFunction::translate() {
  initSpecialFunctionMap(TM->SL);

  if (isGPUEntryPoint || isStandardEntryPoint(TM->SL, F->getName()))
    BF->setEntryPoint(true);

  if (isGPUEntryPoint)
    BF->addAttribute("kernel");

  if (isBarrierFunction(TM->SL, F->getName()))
    BF->addAttribute("barrier");

  if (isSpecificationFunction(F->getName()))
    BF->setSpecification(true);

  unsigned PtrSize = TM->TD.getPointerSizeInBits();
  for (auto i = F->arg_begin(), e = F->arg_end(); i != e; ++i) {
    if (isGPUEntryPoint && i->getType()->isPointerTy() &&
        !i->getType()->getPointerElementType()->isFunctionTy()) {
      GlobalArray *GA = TM->getGlobalArray(&*i);
      if (TM->SL == TranslateModule::SL_CUDA)
        GA->addAttribute("global");
      ValueExprMap[&*i] = PointerExpr::create(GlobalArrayRefExpr::create(GA),
                                              BVConstExpr::createZero(PtrSize));
    } else {
      Var *V = BF->addArgument(TM->getModelledType(&*i), i->getName());
      ValueExprMap[&*i] = TM->unmodelValue(&*i, VarRefExpr::create(V));
    }
  }

  if (BF->return_begin() != BF->return_end())
    ReturnVar = *BF->return_begin();

  std::set<llvm::BasicBlock *> BBSet;
  std::vector<llvm::BasicBlock *> BBList;

  for (auto i = F->begin(), e = F->end(); i != e; ++i) {
    AddBasicBlockInOrder(BBSet, BBList, &*i);
    BasicBlockMap[&*i] = BF->addBasicBlock(i->getName());
  }

  for (auto i = BBList.begin(), e = BBList.end(); i != e; ++i)
    translateBasicBlock(BasicBlockMap[*i], *i);

  // If we're modelling everything as a byte array, don't bother to compute
  // value models.
  if (TM->ModelAllAsByteArray)
    return;

  // For each phi we encountered in the function, see if we can model it.
  for (auto i = PhiAssignsMap.begin(), e = PhiAssignsMap.end(); i != e; ++i) {
    ExprVec assigns;
    std::set<llvm::PHINode *> foundPhiNodes;
    foundPhiNodes.insert(i->first);
    computeClosure(i->second, foundPhiNodes, assigns);
    TM->computeValueModel(i->first, PhiVarMap[i->first], assigns);
  }

  // See if we can model the return value. This requires the function to have
  // a body.
  if (BBList.begin() != BBList.end())
    TM->computeValueModel(F, 0, ReturnVals);
}

void TranslateFunction::computeClosure(std::vector<PhiPair> &currentAssigns,
                                       std::set<llvm::PHINode *> &foundPhiNodes,
                                       ExprVec &assigns) {
  for (auto i = currentAssigns.begin(), e = currentAssigns.end(); i != e; ++i) {
    // See if this phi node is referring to another phi node, either directly
    // or through a number of getelementptr instructions. Compute the transitive
    // closure in case such a phi node exists.
    auto operand = i->first;
    while (isa<GetElementPtrInst>(operand))
      operand = cast<GetElementPtrInst>(operand)->getPointerOperand();
    if (auto PN = dyn_cast<PHINode>(operand)) {
      if (foundPhiNodes.find(PN) == foundPhiNodes.end()) {
        foundPhiNodes.insert(PN);
        computeClosure(PhiAssignsMap[PN], foundPhiNodes, assigns);
      }
    } else {
      assigns.push_back(i->second);
    }
  }
}

ref<Expr> TranslateFunction::translateValue(llvm::Value *V,
                                            bugle::BasicBlock *BBB) {
  if (isa<Instruction>(V) || isa<Argument>(V)) {
    auto MI = ValueExprMap.find(V);
    assert(MI != ValueExprMap.end());
    return MI->second;
  }

  if (isa<UndefValue>(V)) {
    ref<Expr> E = HavocExpr::create(TM->translateType(V->getType()));
    BBB->addStmt(new EvalStmt(E));
    return E;
  }

  if (auto C = dyn_cast<Constant>(V))
    return TM->translateConstant(C);

  if (isa<MDNode>(V)) {
    // ignore metadata values
    return 0;
  }

  if (isa<InlineAsm>(V))
    ErrorReporter::reportImplementationLimitation(
        "Inline assembly not supported");

  ErrorReporter::reportImplementationLimitation("Unsupported value");
}

Var *TranslateFunction::getPhiVariable(llvm::PHINode *PN) {
  auto &i = PhiVarMap[PN];
  if (i)
    return i;

  i = BF->addLocal(TM->getModelledType(PN), PN->getName());
  return i;
}

void TranslateFunction::addPhiAssigns(bugle::BasicBlock *BBB,
                                      llvm::BasicBlock *Pred,
                                      llvm::BasicBlock *Succ) {
  std::vector<Var *> Vars;
  ExprVec Exprs;
  for (auto i = Succ->begin(), e = Succ->end(); i != e && isa<PHINode>(i); ++i){
    PHINode *PN = cast<PHINode>(i);
    int idx = PN->getBasicBlockIndex(Pred);
    assert(idx != -1 && "No phi index?");

    Vars.push_back(getPhiVariable(PN));
    auto Val =
        TM->modelValue(PN, translateValue(PN->getIncomingValue(idx), BBB));
    Exprs.push_back(Val);
    PhiPair pair = std::make_pair(PN->getIncomingValue(idx), Val);
    PhiAssignsMap[PN].push_back(pair);
  }

  if (!Vars.empty())
    BBB->addStmt(new VarAssignStmt(Vars, Exprs));
}

SourceLocsRef TranslateFunction::extractSourceLocs(llvm::Instruction *I) {
  SourceLocs *sourcelocs = 0;
  if (MDNode *mdnode = I->getMetadata("dbg")) {
    sourcelocs = new SourceLocs();
    DILocation Loc(mdnode);
    do {
      sourcelocs->push_back(
          SourceLoc(Loc.getLineNumber(), Loc.getColumnNumber(),
                    Loc.getFilename().str(), Loc.getDirectory().str()));
      Loc = Loc.getOrigLocation();
    } while (Loc != llvm::DILocation(0));
  }
  return SourceLocsRef(sourcelocs);
}

ref<Expr> TranslateFunction::handleNoop(bugle::BasicBlock *BBB,
                                        llvm::CallInst *CI,
                                        const ExprVec &Args) {
  return 0;
}

void TranslateFunction::addAssertStmt(bugle::BasicBlock *BBB,
                                      const ref<Expr> &Arg, bool isGlobal,
                                      bool isCandidate, bool isInvariant) {
  Stmt *assertStmt = new AssertStmt(Expr::createNeZero(Arg), isGlobal,
                                    isCandidate, isInvariant, false);
  assertStmt->setSourceLocs(currentSourceLocs);
  BBB->addStmt(assertStmt);
}

ref<Expr> TranslateFunction::handleAssert(bugle::BasicBlock *BBB,
                                          llvm::CallInst *CI,
                                          const ExprVec &Args) {
  addAssertStmt(BBB, Args[0], false, false, false);
  return 0;
}

ref<Expr> TranslateFunction::handleGlobalAssert(bugle::BasicBlock *BBB,
                                                llvm::CallInst *CI,
                                                const ExprVec &Args) {
  addAssertStmt(BBB, Args[0], true, false, false);
  return 0;
}

ref<Expr> TranslateFunction::handleCandidateAssert(bugle::BasicBlock *BBB,
                                                   llvm::CallInst *CI,
                                                   const ExprVec &Args) {
  addAssertStmt(BBB, Args[0], false, true, false);
  return 0;
}

ref<Expr> TranslateFunction::handleCandidateGlobalAssert(bugle::BasicBlock *BBB,
                                                         llvm::CallInst *CI,
                                                         const ExprVec &Args) {
  addAssertStmt(BBB, Args[0], true, true, false);
  return 0;
}

ref<Expr> TranslateFunction::handleInvariant(bugle::BasicBlock *BBB,
                                             llvm::CallInst *CI,
                                             const ExprVec &Args) {
  addAssertStmt(BBB, Args[0], false, false, true);
  return 0;
}

ref<Expr> TranslateFunction::handleGlobalInvariant(bugle::BasicBlock *BBB,
                                                   llvm::CallInst *CI,
                                                   const ExprVec &Args) {
  addAssertStmt(BBB, Args[0], true, false, true);
  return 0;
}

ref<Expr> TranslateFunction::handleCandidateInvariant(bugle::BasicBlock *BBB,
                                                      llvm::CallInst *CI,
                                                      const ExprVec &Args) {
  addAssertStmt(BBB, Args[0], false, true, true);
  return 0;
}

ref<Expr>
TranslateFunction::handleCandidateGlobalInvariant(bugle::BasicBlock *BBB,
                                                  llvm::CallInst *CI,
                                                  const ExprVec &Args) {
  addAssertStmt(BBB, Args[0], true, true, true);
  return 0;
}

ref<Expr> TranslateFunction::handleNonTemporalLoadsBegin(bugle::BasicBlock *BBB,
                                                         llvm::CallInst *CI,
                                                         const ExprVec &Args) {
  if (!LoadsAreTemporal)
    ErrorReporter::reportFatalError("Nested __non_temporal_loads_begin");
  LoadsAreTemporal = false;
  return 0;
}

ref<Expr> TranslateFunction::handleNonTemporalLoadsEnd(bugle::BasicBlock *BBB,
                                                       llvm::CallInst *CI,
                                                       const ExprVec &Args) {
  if (LoadsAreTemporal)
    ErrorReporter::reportFatalError(
        "__non_temporal_loads_end without __non_temporal_loads_begin");
  LoadsAreTemporal = true;
  return 0;
}

ref<Expr> TranslateFunction::handleAssertFail(bugle::BasicBlock *BBB,
                                              llvm::CallInst *CI,
                                              const ExprVec &Args) {
  Stmt *assertStmt =
      new AssertStmt(BoolConstExpr::create(false), false, false, false, false);
  assertStmt->setSourceLocs(currentSourceLocs);
  BBB->addStmt(assertStmt);
  return 0;
}

ref<Expr> TranslateFunction::handleAssume(bugle::BasicBlock *BBB,
                                          llvm::CallInst *CI,
                                          const ExprVec &Args) {
  BBB->addStmt(new AssumeStmt(Expr::createNeZero(Args[0])));
  return 0;
}

ref<Expr> TranslateFunction::handleRequires(bugle::BasicBlock *BBB,
                                            llvm::CallInst *CI,
                                            const ExprVec &Args) {
  BF->addRequires(Expr::createNeZero(Args[0]), extractSourceLocs(CI));
  return 0;
}

ref<Expr> TranslateFunction::handleGlobalRequires(bugle::BasicBlock *BBB,
                                                  llvm::CallInst *CI,
                                                  const ExprVec &Args) {
  BF->addGlobalRequires(Expr::createNeZero(Args[0]), extractSourceLocs(CI));
  return 0;
}

ref<Expr> TranslateFunction::handleEnsures(bugle::BasicBlock *BBB,
                                           llvm::CallInst *CI,
                                           const ExprVec &Args) {
  BF->addEnsures(Expr::createNeZero(Args[0]), extractSourceLocs(CI));
  return 0;
}

ref<Expr> TranslateFunction::handleGlobalEnsures(bugle::BasicBlock *BBB,
                                                 llvm::CallInst *CI,
                                                 const ExprVec &Args) {
  BF->addGlobalEnsures(Expr::createNeZero(Args[0]), extractSourceLocs(CI));
  return 0;
}

ref<Expr> TranslateFunction::handleReadsFrom(bugle::BasicBlock *BBB,
                                             llvm::CallInst *CI,
                                             const ExprVec &Args) {
  ref<Expr> arrayIdExpr = ArrayIdExpr::create(Args[0], TM->defaultRange());
  BF->addModifies(AccessHasOccurredExpr::create(arrayIdExpr, false),
                  extractSourceLocs(CI));
  if (TM->RaceInst == bugle::RaceInstrumenter::Standard) {
    ref<Expr> access = AccessOffsetExpr::create(
        arrayIdExpr, TM->TD.getPointerSizeInBits(), false);
    BF->addModifies(access, extractSourceLocs(CI));
  }
  if (arrayIdExpr->getType().range().isKind(Type::Unknown))
    TM->NextModelAllAsByteArray = true;
  return 0;
}

ref<Expr> TranslateFunction::handleWritesTo(bugle::BasicBlock *BBB,
                                            llvm::CallInst *CI,
                                            const ExprVec &Args) {
  ref<Expr> arrayIdExpr = ArrayIdExpr::create(Args[0], TM->defaultRange());
  BF->addModifies(AccessHasOccurredExpr::create(arrayIdExpr, true),
                  extractSourceLocs(CI));
  if (TM->RaceInst == bugle::RaceInstrumenter::Standard) {
    ref<Expr> access = AccessOffsetExpr::create(
        arrayIdExpr, TM->TD.getPointerSizeInBits(), true);
    BF->addModifies(access, extractSourceLocs(CI));
  }
  BF->addModifies(UnderlyingArrayExpr::create(arrayIdExpr),
                  extractSourceLocs(CI));
  if (arrayIdExpr->getType().range().isKind(Type::Unknown))
    TM->NextModelAllAsByteArray = true;
  return 0;
}

ref<Expr> TranslateFunction::handleOld(bugle::BasicBlock *BBB,
                                       llvm::CallInst *CI,
                                       const ExprVec &Args) {
  return OldExpr::create(Args[0]);
}

ref<Expr> TranslateFunction::handleReturnVal(bugle::BasicBlock *BBB,
                                             llvm::CallInst *CI,
                                             const ExprVec &Args) {
  return TM->unmodelValue(F, VarRefExpr::create(ReturnVar));
}

ref<Expr> TranslateFunction::handleOtherInt(bugle::BasicBlock *BBB,
                                            llvm::CallInst *CI,
                                            const ExprVec &Args) {
  return OtherIntExpr::create(Args[0]);
}

ref<Expr> TranslateFunction::handleOtherBool(bugle::BasicBlock *BBB,
                                             llvm::CallInst *CI,
                                             const ExprVec &Args) {
  ref<Expr> otherBool = OtherBoolExpr::create(BVToBoolExpr::create(Args[0]));
  return BoolToBVExpr::create(otherBool);
}

ref<Expr> TranslateFunction::handleOtherPtrBase(bugle::BasicBlock *BBB,
                                                llvm::CallInst *CI,
                                                const ExprVec &Args) {
  Type range = Expr::getPointerRange(Args[0], TM->defaultRange());
  if (range.isKind(Type::Unknown))
    TM->NextModelAllAsByteArray = true;
  return OtherPtrBaseExpr::create(Args[0]);
}

ref<Expr> TranslateFunction::handleImplies(bugle::BasicBlock *BBB,
                                           llvm::CallInst *CI,
                                           const ExprVec &Args) {
  ref<Expr> implies = ImpliesExpr::create(BVToBoolExpr::create(Args[0]),
                                          BVToBoolExpr::create(Args[1]));
  return BoolToBVExpr::create(implies);
}

ref<Expr> TranslateFunction::handleEnabled(bugle::BasicBlock *BBB,
                                           llvm::CallInst *CI,
                                           const ExprVec &Args) {
  ref<Expr> varRef =
      SpecialVarRefExpr::create(bugle::Type(bugle::Type::Bool), "__enabled");
  return BoolToBVExpr::create(varRef);
}

ref<Expr> TranslateFunction::handleReadHasOccurred(bugle::BasicBlock *BBB,
                                                   llvm::CallInst *CI,
                                                   const ExprVec &Args) {
  ref<Expr> arrayIdExpr = ArrayIdExpr::create(Args[0], TM->defaultRange());
  ref<Expr> result =
      BoolToBVExpr::create(AccessHasOccurredExpr::create(arrayIdExpr, false));
  if (arrayIdExpr->getType().range().isKind(Type::Unknown))
    TM->NextModelAllAsByteArray = true;
  return result;
}

ref<Expr> TranslateFunction::handleWriteHasOccurred(bugle::BasicBlock *BBB,
                                                    llvm::CallInst *CI,
                                                    const ExprVec &Args) {
  ref<Expr> arrayIdExpr = ArrayIdExpr::create(Args[0], TM->defaultRange());
  ref<Expr> result =
      BoolToBVExpr::create(AccessHasOccurredExpr::create(arrayIdExpr, true));
  if (arrayIdExpr->getType().range().isKind(Type::Unknown))
    TM->NextModelAllAsByteArray = true;
  return result;
}

ref<Expr> TranslateFunction::handleReadOffset(bugle::BasicBlock *BBB,
                                              llvm::CallInst *CI,
                                              const ExprVec &Args) {
  ref<Expr> arrayIdExpr = ArrayIdExpr::create(Args[0], TM->defaultRange());
  ref<Expr> result = AccessOffsetExpr::create(
      arrayIdExpr, TM->TD.getPointerSizeInBits(), false);
  Type range = arrayIdExpr->getType().range();

  if (range.isKind(Type::BV)) {
    if (range.width > 8) {
      result = BVMulExpr::create(
          BVConstExpr::create(TM->TD.getPointerSizeInBits(), range.width / 8),
          result);
    }
  } else {
    TM->NeedAdditionalByteArrayModels = true;
    std::set<GlobalArray *> Globals;
    if (arrayIdExpr->computeArrayCandidates(Globals)) {
      std::transform(
          Globals.begin(), Globals.end(),
          std::inserter(TM->ModelAsByteArray, TM->ModelAsByteArray.begin()),
          [&](GlobalArray *A) { return TM->GlobalValueMap[A]; });
    } else {
      TM->NextModelAllAsByteArray = true;
    }
  }
  return result;
}

ref<Expr> TranslateFunction::handleWriteOffset(bugle::BasicBlock *BBB,
                                               llvm::CallInst *CI,
                                               const ExprVec &Args) {
  ref<Expr> arrayIdExpr = ArrayIdExpr::create(Args[0], TM->defaultRange());
  ref<Expr> result = AccessOffsetExpr::create(
      arrayIdExpr, TM->TD.getPointerSizeInBits(), true);
  Type range = arrayIdExpr->getType().range();

  if (range.isKind(Type::BV)) {
    if (range.width > 8) {
      result = BVMulExpr::create(
          BVConstExpr::create(TM->TD.getPointerSizeInBits(), range.width / 8),
          result);
    }
  } else {
    TM->NeedAdditionalByteArrayModels = true;
    std::set<GlobalArray *> Globals;
    if (arrayIdExpr->computeArrayCandidates(Globals)) {
      std::transform(
          Globals.begin(), Globals.end(),
          std::inserter(TM->ModelAsByteArray, TM->ModelAsByteArray.begin()),
          [&](GlobalArray *A) { return TM->GlobalValueMap[A]; });
    } else {
      TM->NextModelAllAsByteArray = true;
    }
  }
  return result;
}

ref<Expr> TranslateFunction::handlePtrOffset(bugle::BasicBlock *BBB,
                                             llvm::CallInst *CI,
                                             const ExprVec &Args) {
  ref<Expr> arrayIdExpr = ArrayIdExpr::create(Args[0], TM->defaultRange());
  ref<Expr> result = ArrayOffsetExpr::create(Args[0]);

  if (!arrayIdExpr->getType().range().isKind(Type::BV)) {
    TM->NeedAdditionalByteArrayModels = true;
    std::set<GlobalArray *> Globals;
    if (arrayIdExpr->computeArrayCandidates(Globals)) {
      std::transform(
          Globals.begin(), Globals.end(),
          std::inserter(TM->ModelAsByteArray, TM->ModelAsByteArray.begin()),
          [&](GlobalArray *A) { return TM->GlobalValueMap[A]; });
    } else {
      TM->NextModelAllAsByteArray = true;
    }
  }
  return result;
}

ref<Expr> TranslateFunction::handlePtrBase(bugle::BasicBlock *BBB,
                                           llvm::CallInst *CI,
                                           const ExprVec &Args) {
  ref<Expr> arrayIdExpr = ArrayIdExpr::create(Args[0], TM->defaultRange());
  if (arrayIdExpr->getType().range().isKind(Type::Unknown))
    TM->NextModelAllAsByteArray = true;
  return arrayIdExpr;
}

ref<Expr> TranslateFunction::handleArraySnapshot(bugle::BasicBlock *BBB,
                                                 llvm::CallInst *CI,
                                                 const ExprVec &Args) {
  ref<Expr> dstArrayIdExpr = ArrayIdExpr::create(Args[0], TM->defaultRange());
  ref<Expr> srcArrayIdExpr = ArrayIdExpr::create(Args[1], TM->defaultRange());
  ref<Expr> E = ArraySnapshotExpr::create(dstArrayIdExpr, srcArrayIdExpr);
  BBB->addStmt(new EvalStmt(E));
  if (dstArrayIdExpr->getType().range().isKind(Type::Unknown) ||
      srcArrayIdExpr->getType().range().isKind(Type::Unknown) ||
      dstArrayIdExpr->getType().range() != srcArrayIdExpr->getType().range())
    TM->NextModelAllAsByteArray = true;
  return 0;
}

ref<Expr> TranslateFunction::handleAtomic(bugle::BasicBlock *BBB,
                                          llvm::CallInst *CI,
                                          const ExprVec &Args) {
  assert(Args.size() > 0);
  ref<Expr> Ptr = Args[0],
            PtrArr = ArrayIdExpr::create(Ptr, TM->translateType(CI->getType())),
            PtrOfs = ArrayOffsetExpr::create(Ptr);
  Type ArrRangeTy = PtrArr->getType().range();
  Type AtomicTy = TM->translateType(CI->getType());
  assert(AtomicTy.width % 32 == 0);
  if (ArrRangeTy.width > 8)
    PtrOfs = BVSDivExpr::create(
        PtrOfs, BVConstExpr::create(TM->TD.getPointerSizeInBits(),
                                    ArrRangeTy.width / 8));

  ExprVec AtomicArgs;
  for (unsigned i = 1, e = Args.size(); i < e; ++i)
    AtomicArgs.push_back(Args[i]);

  ref<Expr> result;
  // If ArrRangeTy is Any, then we are using a null pointer.
  if (ArrRangeTy.isKind(Type::BV)) {
    ExprVec Elems;
    unsigned NumElems = AtomicTy.width / ArrRangeTy.width;
    for (unsigned i = 0; i < NumElems; ++i) {
      ref<Expr> E = AtomicExpr::create(PtrArr, PtrOfs, AtomicArgs,
                                       CI->getCalledFunction()->getName(),
                                       NumElems, i + 1);
      EvalStmt *ES = new EvalStmt(E);
      ES->setSourceLocs(currentSourceLocs);
      BBB->addStmt(ES);
      Elems.push_back(E);
      PtrOfs = BVAddExpr::create(
          PtrOfs, BVConstExpr::create(TM->TD.getPointerSizeInBits(), 1));
    }
    result = Expr::createBVConcatN(Elems);
  } else if (ArrRangeTy == Type(Type::Any)) {
    Stmt *assertStmt =
        new AssertStmt(BoolConstExpr::create(false), false, false, false, true);
    assertStmt->setSourceLocs(currentSourceLocs);
    BBB->addStmt(assertStmt);
    // The result is irrelevant, but the caller requires one
    return BVConstExpr::createZero(AtomicTy.width);
  } else {
    ErrorReporter::reportFatalError("Unhandled atomic array type");
  }

  return result;
}

ref<Expr> TranslateFunction::handleBarrierInvariant(bugle::BasicBlock *BBB,
                                                    llvm::CallInst *CI,
                                                    const ExprVec &Args) {
  assert(CI->getNumArgOperands() > 1);

  auto BF = BarrierInvariants[CI->getNumArgOperands()];
  if (!BF) {
    llvm::Function *F = CI->getCalledFunction();
    std::string S = F->getName().str();
    llvm::raw_string_ostream SS(S);
    SS << (CI->getNumArgOperands() - 1);
    BF = TM->BM->addFunction(SS.str(), TM->getOriginalFunctionName(F));
    BarrierInvariants[CI->getNumArgOperands()] = BF;

    int count = 0;
    for (auto i = Args.begin(), e = Args.end(); i != e; ++i, ++count) {
      std::string S;
      llvm::raw_string_ostream SS(S);
      if (count == 0) {
        SS << "expr";
      } else {
        SS << "instantiation";
        SS << count;
      }
      BF->addArgument((*i)->getType(), SS.str());
    }

    BF->addAttribute("barrier_invariant");
  }

  auto CS = new CallStmt(BF, Args);
  CS->setSourceLocs(currentSourceLocs);
  BBB->addStmt(CS);
  return 0;
}

ref<Expr>
TranslateFunction::handleBarrierInvariantBinary(bugle::BasicBlock *BBB,
                                                llvm::CallInst *CI,
                                                const ExprVec &Args) {
  assert(CI->getNumArgOperands() > 1);
  assert(CI->getNumArgOperands() % 2 != 0 &&
         "__barrier_invariant_binary not followed by a sequence of pairs");

  auto BF = BinaryBarrierInvariants[CI->getNumArgOperands()];
  if (!BF) {
    llvm::Function *F = CI->getCalledFunction();
    std::string S = F->getName().str();
    llvm::raw_string_ostream SS(S);
    SS << ((CI->getNumArgOperands() - 1) / 2);
    BF = TM->BM->addFunction(SS.str(), TM->getOriginalFunctionName(F));
    BinaryBarrierInvariants[CI->getNumArgOperands()] = BF;

    int count = 0;
    for (auto i = Args.begin(), e = Args.end(); i != e; ++i, ++count) {
      std::string S;
      llvm::raw_string_ostream SS(S);
      if (count == 0) {
        SS << "expr";
      } else {
        SS << "instantiation";
        SS << (count / 2);
        SS << "_";
        SS << ((count % 2) == 0 ? 2 : 1);
      }
      BF->addArgument((*i)->getType(), SS.str());
    }

    BF->addAttribute("binary_barrier_invariant");
  }

  auto CS = new CallStmt(BF, Args);
  CS->setSourceLocs(currentSourceLocs);
  BBB->addStmt(CS);
  return 0;
}

ref<Expr> TranslateFunction::handleMemset(bugle::BasicBlock *BBB,
                                          llvm::CallInst *CI,
                                          const ExprVec &Args) {
  // Args[0] == cast<MemSetInst>(CI)->getDest()
  // Args[1] == cast<MemSetInst>(CI)->getValue()
  // Args[2] == cast<MemSetInst>(CI)->getLength()
  auto Length = dyn_cast<BVConstExpr>(Args[2]);
  if (!Length) {
    // Could emit a loop
    ErrorReporter::reportImplementationLimitation(
        "memset with non-integer constant length not supported");
  }

  auto Value = dyn_cast<BVConstExpr>(Args[1]);
  if (!Value) {
    // Could deal with expr
    ErrorReporter::reportImplementationLimitation(
        "memset with non-integer constant value not supported");
  }

  ref<Expr> Dst = Args[0],
            DstPtrArr = ArrayIdExpr::create(Dst, TM->defaultRange()),
            DstPtrOfs = ArrayOffsetExpr::create(Dst);
  unsigned Len = Length->getValue().getZExtValue();
  unsigned Val = Value->getValue().getZExtValue();
  Type DstRangeTy = DstPtrArr->getType().range();

  if (DstRangeTy == Type(Type::Any)) {
    Stmt *assertStmt =
        new AssertStmt(BoolConstExpr::create(false), false, false, false, true);
    assertStmt->setSourceLocs(currentSourceLocs);
    BBB->addStmt(assertStmt);
    return 0;
  }

  assert(DstRangeTy.width % 8 == 0);
  assert(DstRangeTy == Type(Type::Unknown) || DstRangeTy.width != 0);
  ref<Expr> DstDiv = Expr::createExactBVUDiv(DstPtrOfs, DstRangeTy.width / 8);
  // Handle when Len can be rewritten as an integral number of element writes
  // Special case if Val is 0
  if (DstRangeTy != Type(Type::Unknown) && !DstDiv.isNull() &&
      (Len % (DstRangeTy.width / 8) == 0) &&
      (Val == 0 || DstRangeTy.width == 8)) {
    unsigned NumElements = Len / (DstRangeTy.width / 8);
    for (unsigned i = 0; i != NumElements; ++i) {
      ref<Expr> ValExpr = BVConstExpr::create(DstRangeTy.width, Val);
      if (DstRangeTy.isKind(Type::Pointer))
        ValExpr = BVToPtrExpr::create(ValExpr);
      ref<Expr> StoreOfs = BVAddExpr::create(
          DstDiv, BVConstExpr::create(Dst->getType().width, i));
      addEvalStmt(BBB, CI, ValExpr);
      StoreStmt *SS = new StoreStmt(DstPtrArr, StoreOfs, ValExpr);
      SS->setSourceLocs(currentSourceLocs);
      BBB->addStmt(SS);
    }
  } else {
    TM->NeedAdditionalByteArrayModels = true;
    std::set<GlobalArray *> Globals;
    if (DstPtrArr->computeArrayCandidates(Globals)) {
      std::transform(
          Globals.begin(), Globals.end(),
          std::inserter(TM->ModelAsByteArray, TM->ModelAsByteArray.begin()),
          [&](GlobalArray *A) { return TM->GlobalValueMap[A]; });
    } else {
      TM->NextModelAllAsByteArray = true;
    }
  }
  return 0;
}

ref<Expr> TranslateFunction::handleMemcpy(bugle::BasicBlock *BBB,
                                          llvm::CallInst *CI,
                                          const ExprVec &Args) {
  // Args[0] == cast<MemCpyInst>(CI)->getDest()
  // Args[1] == cast<MemCpyInst>(CI)->getSource()
  // Args[2] == cast<MemCpyInst>(CI)->getLength()
  auto Length = dyn_cast<BVConstExpr>(Args[2]);
  if (!Length) {
    // Could emit a loop
    ErrorReporter::reportImplementationLimitation(
        "memcpy with non-integer constant length not supported");
  }

  ref<Expr> Src = Args[1], Dst = Args[0],
            SrcPtrArr = ArrayIdExpr::create(Src, TM->defaultRange()),
            DstPtrArr = ArrayIdExpr::create(Dst, TM->defaultRange()),
            SrcPtrOfs = ArrayOffsetExpr::create(Src),
            DstPtrOfs = ArrayOffsetExpr::create(Dst);
  unsigned Len = Length->getValue().getZExtValue();
  Type SrcRangeTy = SrcPtrArr->getType().range(),
       DstRangeTy = DstPtrArr->getType().range();

  if (DstRangeTy == Type(Type::Any)) {
    Stmt *assertStmt =
        new AssertStmt(BoolConstExpr::create(false), false, false, false, true);
    assertStmt->setSourceLocs(currentSourceLocs);
    BBB->addStmt(assertStmt);
    return 0;
  }

  if (SrcRangeTy == Type(Type::Any)) {
    Stmt *assertStmt =
        new AssertStmt(BoolConstExpr::create(false), false, false, false, true);
    assertStmt->setSourceLocs(currentSourceLocs);
    BBB->addStmt(assertStmt);
    return 0;
  }

  assert(SrcRangeTy.width % 8 == 0);
  assert(DstRangeTy.width % 8 == 0);
  assert(SrcRangeTy == Type(Type::Unknown) || SrcRangeTy.width != 0);
  ref<Expr> SrcDiv = Expr::createExactBVUDiv(SrcPtrOfs, SrcRangeTy.width / 8);
  ref<Expr> DstDiv = Expr::createExactBVUDiv(DstPtrOfs, DstRangeTy.width / 8);
  // Handle matching source and destination range types where Len can be
  // rewritten as an integral number of element read/writes
  if (SrcRangeTy == DstRangeTy && SrcRangeTy != Type(Type::Unknown) &&
      !SrcDiv.isNull() && !DstDiv.isNull() &&
      (Len % (SrcRangeTy.width / 8) == 0)) {
    unsigned NumElements = Len / (SrcRangeTy.width / 8);
    for (unsigned i = 0; i != NumElements; ++i) {
      ref<Expr> LoadOfs = BVAddExpr::create(
          SrcDiv, BVConstExpr::create(Src->getType().width, i));
      ref<Expr> Val =
          LoadExpr::create(SrcPtrArr, LoadOfs, SrcRangeTy, LoadsAreTemporal);
      ref<Expr> StoreOfs = BVAddExpr::create(
          DstDiv, BVConstExpr::create(Dst->getType().width, i));
      addEvalStmt(BBB, CI, Val);
      StoreStmt *SS = new StoreStmt(DstPtrArr, StoreOfs, Val);
      SS->setSourceLocs(currentSourceLocs);
      BBB->addStmt(SS);
    }
  } else {
    TM->NeedAdditionalByteArrayModels = true;
    std::set<GlobalArray *> Globals;
    if (SrcPtrArr->computeArrayCandidates(Globals) &&
        DstPtrArr->computeArrayCandidates(Globals)) {
      std::transform(
          Globals.begin(), Globals.end(),
          std::inserter(TM->ModelAsByteArray, TM->ModelAsByteArray.begin()),
          [&](GlobalArray *A) { return TM->GlobalValueMap[A]; });
    } else {
      TM->NextModelAllAsByteArray = true;
    }
  }
  return 0;
}

ref<Expr> TranslateFunction::handleTrap(bugle::BasicBlock *BBB,
                                        llvm::CallInst *CI,
                                        const ExprVec &Args) {
  Stmt *assertStmt =
      new AssertStmt(BoolConstExpr::create(false), false, false, false, false);
  assertStmt->setSourceLocs(currentSourceLocs);
  BBB->addStmt(assertStmt);
  return 0;
}

static std::string mkDimName(const std::string &prefix, ref<Expr> dim) {
  auto CE = dyn_cast<BVConstExpr>(dim);
  if (!CE)
    ErrorReporter::reportImplementationLimitation(
        "Unsupported variable dimension");
  switch (CE->getValue().getZExtValue()) {
  case 0: return prefix + "_x";
  case 1: return prefix + "_y";
  case 2: return prefix + "_z";
  default:
    ErrorReporter::reportImplementationLimitation("Unsupported dimension");
  }
}

static ref<Expr> mkLocalId(bugle::Type t, ref<Expr> dim) {
  return SpecialVarRefExpr::create(t, mkDimName("local_id", dim));
}

static ref<Expr> mkGroupId(bugle::Type t, ref<Expr> dim) {
  return SpecialVarRefExpr::create(t, mkDimName("group_id", dim));
}

static ref<Expr> mkLocalSize(bugle::Type t, ref<Expr> dim) {
  return SpecialVarRefExpr::create(t, mkDimName("group_size", dim));
}

static ref<Expr> mkNumGroups(bugle::Type t, ref<Expr> dim) {
  return SpecialVarRefExpr::create(t, mkDimName("num_groups", dim));
}

ref<Expr> TranslateFunction::handleGetLocalId(bugle::BasicBlock *BBB,
                                              llvm::CallInst *CI,
                                              const ExprVec &Args) {
  Type t = TM->translateType(CI->getType());
  return mkLocalId(t, Args[0]);
}

ref<Expr> TranslateFunction::handleGetGroupId(bugle::BasicBlock *BBB,
                                              llvm::CallInst *CI,
                                              const ExprVec &Args) {
  Type t = TM->translateType(CI->getType());
  return mkGroupId(t, Args[0]);
}

ref<Expr> TranslateFunction::handleGetLocalSize(bugle::BasicBlock *BBB,
                                                llvm::CallInst *CI,
                                                const ExprVec &Args) {
  Type t = TM->translateType(CI->getType());
  return mkLocalSize(t, Args[0]);
}

ref<Expr> TranslateFunction::handleGetNumGroups(bugle::BasicBlock *BBB,
                                                llvm::CallInst *CI,
                                                const ExprVec &Args) {
  Type t = TM->translateType(CI->getType());
  return mkNumGroups(t, Args[0]);
}

ref<Expr> TranslateFunction::handleGetImageWidth(bugle::BasicBlock *BBB,
                                                 llvm::CallInst *CI,
                                                 const ExprVec &Args) {
  return GetImageWidthExpr::create(Args[0]);
}

ref<Expr> TranslateFunction::handleGetImageHeight(bugle::BasicBlock *BBB,
                                                  llvm::CallInst *CI,
                                                  const ExprVec &Args) {
  return GetImageHeightExpr::create(Args[0]);
}

ref<Expr> TranslateFunction::handleAsyncWorkGroupCopy(bugle::BasicBlock *BBB,
                                                      llvm::CallInst *CI,
                                                      const ExprVec &Args) {
  ref<Expr> Src = Args[1], Dst = Args[0],
            SrcArr = ArrayIdExpr::create(Src, TM->defaultRange()),
            DstArr = ArrayIdExpr::create(Dst, TM->defaultRange()),
            SrcOfs = ArrayOffsetExpr::create(Src),
            DstOfs = ArrayOffsetExpr::create(Dst);
  Type SrcRangeTy = SrcArr->getType().range(),
       DstRangeTy = DstArr->getType().range();

  if (DstRangeTy == Type(Type::Any)) {
    ErrorReporter::reportImplementationLimitation(
        "async_work_group_copy with null pointer destination not supported");
  }

  if (DstRangeTy == Type(Type::Unknown)) {
    ErrorReporter::reportImplementationLimitation(
        "async_work_group_copy with destination of mixed type not supported");
  }

  if (SrcRangeTy == Type(Type::Any)) {
    ErrorReporter::reportImplementationLimitation(
        "async_work_group_copy with null pointer not supported");
  }

  if (SrcRangeTy == Type(Type::Unknown)) {
    ErrorReporter::reportImplementationLimitation(
        "async_work_group_copy with source of mixed type not supported");
  }

  assert(SrcRangeTy.width % 8 == 0);
  assert(DstRangeTy.width % 8 == 0);

  Type SrcArgRangeTy =
      TM->translateType(CI->getOperand(1)->getType()->getPointerElementType());
#ifndef NDEBUG
  Type DstArgRangeTy =
      TM->translateType(CI->getOperand(0)->getType()->getPointerElementType());
  assert(DstArgRangeTy == SrcArgRangeTy);
#endif

  ref<Expr> result;
  ref<Expr> SrcDiv = Expr::createExactBVUDiv(SrcOfs, SrcRangeTy.width / 8);
  ref<Expr> DstDiv = Expr::createExactBVUDiv(DstOfs, DstRangeTy.width / 8);
  if (SrcRangeTy == DstRangeTy && SrcRangeTy.width <= SrcArgRangeTy.width &&
      !SrcDiv.isNull() && !DstDiv.isNull()) {
    // Compensate for the modelled width being smaller than the width expected
    // by the function. In case the modelled width is larger, we model both
    // the source and destinations as byte-arrays.
    ref<Expr> NumElements = Args[2];
    if (SrcRangeTy.width < SrcArgRangeTy.width) {
      ref<Expr> NumElementsFactor = BVConstExpr::create(
          NumElements->getType().width, SrcArgRangeTy.width / SrcRangeTy.width);
      NumElements = BVMulExpr::create(NumElements, NumElementsFactor);
    }
    result = AsyncWorkGroupCopyExpr::create(DstArr, DstDiv, SrcArr, SrcDiv,
                                            NumElements, Args[3]);
  } else {
    TM->NeedAdditionalByteArrayModels = true;
    std::set<GlobalArray *> Globals;
    if (SrcArr->computeArrayCandidates(Globals) &&
        DstArr->computeArrayCandidates(Globals)) {
      std::transform(
          Globals.begin(), Globals.end(),
          std::inserter(TM->ModelAsByteArray, TM->ModelAsByteArray.begin()),
          [&](GlobalArray *A) { return TM->GlobalValueMap[A]; });
    } else {
      TM->NextModelAllAsByteArray = true;
    }
    // The result is irrelevant, but the caller requires one
    Type HandleTy = TM->translateType(CI->getType());
    result = BVConstExpr::createZero(HandleTy.width);
  }

  return result;
}

ref<Expr> TranslateFunction::handleWaitGroupEvents(bugle::BasicBlock *BBB,
                                                   llvm::CallInst *CI,
                                                   const ExprVec &Args) {
<<<<<<< HEAD
  auto NumEvents = dyn_cast<BVConstExpr>(Args[0]);
  if (!NumEvents) {
    // Could emit loop
=======
  if (auto BVCE = dyn_cast<BVConstExpr>(Args[0])) {
    if(auto Ptr = dyn_cast<PointerExpr>(Args[1])) {
      for (unsigned i = 0; i < BVCE->getValue().getZExtValue(); ++i) {
        auto Off = BVAddExpr::create(
            Ptr->getOffset(), BVConstExpr::create(TM->BM->getPointerWidth(), i));
        auto PtrArr = ArrayIdExpr::create(Ptr, TM->defaultRange());
        Type ArrRangeTy = PtrArr->getType().range();
        auto LE = LoadExpr::create(Ptr->getArray(), Off, ArrRangeTy, true);
        addEvalStmt(BBB, CI, LE);
        auto ES = BBB->addEvalStmt(WaitGroupEventExpr::create(LE));
        ES->setSourceLocs(currentSourceLocs);
      }
      return 0;
    } else {
      ErrorReporter::reportImplementationLimitation(
          "could not process the event array parameter passed to 'wait_group_events'");
      return 0;
    }
  } else {
>>>>>>> 8b7c6d2e
    ErrorReporter::reportImplementationLimitation(
        "wait_group_events with a variable-sized set of events not supported");
  }

  Type EventsArgRangeTy =
      TM->translateType(CI->getOperand(1)->getType()->getPointerElementType());

  ref<Expr> Events = Args[1],
            EventsPtrArr = ArrayIdExpr::create(Events, EventsArgRangeTy),
            EventsPtrOfs = ArrayOffsetExpr::create(Events);
  Type EventsRangeTy = EventsPtrArr->getType().range();

  if (EventsRangeTy != EventsArgRangeTy) {
    // Could recombine by concatenating
    ErrorReporter::reportImplementationLimitation(
        "wait_group_events with cast set of events not supported");
  }

  for (unsigned i = 0; i < NumEvents->getValue().getZExtValue(); ++i) {
    auto Off = BVAddExpr::create(
        EventsPtrOfs, BVConstExpr::create(TM->BM->getPointerWidth(), i));
    auto LE =
        LoadExpr::create(EventsPtrArr, Off, EventsRangeTy, LoadsAreTemporal);
    addEvalStmt(BBB, CI, LE);
    BBB->addEvalStmt(WaitGroupEventExpr::create(LE));
  }

  return 0;
}

ref<Expr> TranslateFunction::handleCeil(bugle::BasicBlock *BBB,
                                        llvm::CallInst *CI,
                                        const ExprVec &Args) {
  llvm::Type *Ty = CI->getType();
  return maybeTranslateSIMDInst(
      BBB, Ty, Ty, Args[0],
      [&](llvm::Type *T, ref<Expr> E) { return FCeilExpr::create(E); });
}

ref<Expr> TranslateFunction::handleCos(bugle::BasicBlock *BBB,
                                       llvm::CallInst *CI,
                                       const ExprVec &Args) {
  llvm::Type *Ty = CI->getType();
  return maybeTranslateSIMDInst(
      BBB, Ty, Ty, Args[0],
      [&](llvm::Type *T, ref<Expr> E) { return FCosExpr::create(E); });
}

ref<Expr> TranslateFunction::handleExp(bugle::BasicBlock *BBB,
                                       llvm::CallInst *CI,
                                       const ExprVec &Args) {
  llvm::Type *Ty = CI->getType();
  return maybeTranslateSIMDInst(
      BBB, Ty, Ty, Args[0],
      [&](llvm::Type *T, ref<Expr> E) { return FExpExpr::create(E); });
}

ref<Expr> TranslateFunction::handleFabs(bugle::BasicBlock *BBB,
                                        llvm::CallInst *CI,
                                        const ExprVec &Args) {
  llvm::Type *Ty = CI->getType();
  return maybeTranslateSIMDInst(
      BBB, Ty, Ty, Args[0],
      [&](llvm::Type *T, ref<Expr> E) { return FAbsExpr::create(E); });
}

ref<Expr> TranslateFunction::handleFloor(bugle::BasicBlock *BBB,
                                         llvm::CallInst *CI,
                                         const ExprVec &Args) {
  llvm::Type *Ty = CI->getType();
  return maybeTranslateSIMDInst(
      BBB, Ty, Ty, Args[0],
      [&](llvm::Type *T, ref<Expr> E) { return FFloorExpr::create(E); });
}

ref<Expr> TranslateFunction::handleFma(bugle::BasicBlock *BBB,
                                       llvm::CallInst *CI,
                                       const ExprVec &Args) {
  llvm::Type *Ty = CI->getType();
  ref<Expr> M =
      maybeTranslateSIMDInst(BBB, Ty, Ty, Args[0], Args[1], FMulExpr::create);
  return maybeTranslateSIMDInst(BBB, Ty, Ty, M, Args[2], FAddExpr::create);
}

ref<Expr> TranslateFunction::handleFrexpExp(bugle::BasicBlock *BBB,
                                            llvm::CallInst *CI,
                                            const ExprVec &Args) {
  return FrexpExpExpr::create(cast<IntegerType>(CI->getType())->getBitWidth(),
                              Args[0]);
}

ref<Expr> TranslateFunction::handleFrexpFrac(bugle::BasicBlock *BBB,
                                             llvm::CallInst *CI,
                                             const ExprVec &Args) {
  return FrexpFracExpr::create(Args[0]);
}

ref<Expr> TranslateFunction::handleLog(bugle::BasicBlock *BBB,
                                       llvm::CallInst *CI,
                                       const ExprVec &Args) {
  llvm::Type *Ty = CI->getType();
  return maybeTranslateSIMDInst(
      BBB, Ty, Ty, Args[0],
      [&](llvm::Type *T, ref<Expr> E) { return FLogExpr::create(E); });
}

ref<Expr> TranslateFunction::handlePow(bugle::BasicBlock *BBB,
                                       llvm::CallInst *CI,
                                       const ExprVec &Args) {
  llvm::Type *Ty = CI->getType();
  return maybeTranslateSIMDInst(
      BBB, Ty, Ty, Args[0], Args[1],
      [&](ref<Expr> LHS, ref<Expr> RHS) { return FPowExpr::create(LHS, RHS); });
}

ref<Expr> TranslateFunction::handleSin(bugle::BasicBlock *BBB,
                                       llvm::CallInst *CI,
                                       const ExprVec &Args) {
  llvm::Type *Ty = CI->getType();
  return maybeTranslateSIMDInst(
      BBB, Ty, Ty, Args[0],
      [&](llvm::Type *T, ref<Expr> E) { return FSinExpr::create(E); });
}

ref<Expr> TranslateFunction::handleSqrt(bugle::BasicBlock *BBB,
                                        llvm::CallInst *CI,
                                        const ExprVec &Args) {
  llvm::Type *Ty = CI->getType();
  return maybeTranslateSIMDInst(
      BBB, Ty, Ty, Args[0],
      [&](llvm::Type *T, ref<Expr> E) { return FSqrtExpr::create(E); });
}

ref<Expr> TranslateFunction::handleRsqrt(bugle::BasicBlock *BBB,
                                         llvm::CallInst *CI,
                                         const ExprVec &Args) {
  llvm::Type *Ty = CI->getType();
  return maybeTranslateSIMDInst(
      BBB, Ty, Ty, Args[0],
      [&](llvm::Type *T, ref<Expr> E) { return FRsqrtExpr::create(E); });
}

ref<Expr> TranslateFunction::handleAddNoovflUnsigned(bugle::BasicBlock *BBB,
                                                     llvm::CallInst *CI,
                                                     const ExprVec &Args) {
  ref<Expr> E = AddNoovflExpr::create(Args[0], Args[1], false);
  BBB->addStmt(new EvalStmt(E));
  return E;
}

ref<Expr> TranslateFunction::handleAddNoovflSigned(bugle::BasicBlock *BBB,
                                                   llvm::CallInst *CI,
                                                   const ExprVec &Args) {
  ref<Expr> E = AddNoovflExpr::create(Args[0], Args[1], true);
  BBB->addStmt(new EvalStmt(E));
  return E;
}

ref<Expr> TranslateFunction::handleAddNoovflPredicate(bugle::BasicBlock *BBB,
                                                      llvm::CallInst *CI,
                                                      const ExprVec &Args) {
  return AddNoovflPredicateExpr::create(Args);
}

ref<Expr> TranslateFunction::handleAdd(bugle::BasicBlock *BBB,
                                       llvm::CallInst *CI,
                                       const ExprVec &Args) {
  return BVAddExpr::create(Args[0], Args[1]);
}

ref<Expr> TranslateFunction::handleUninterpretedFunction(bugle::BasicBlock *BBB,
                                                         llvm::CallInst *CI,
                                                         const ExprVec &Args) {
  std::string name = CI->getCalledFunction()->getName();
  std::string strippedName = name.substr(strlen("__uninterpreted_function_"));
  Type RT = TM->translateType(CI->getCalledFunction()->getReturnType());
  return UninterpretedFunctionExpr::create(strippedName, RT, Args);
}

ref<Expr> TranslateFunction::handleIte(bugle::BasicBlock *BBB,
                                       llvm::CallInst *CI,
                                       const ExprVec &Args) {
  return IfThenElseExpr::create(BVToBoolExpr::create(Args[0]), Args[1],
                                Args[2]);
}

ref<Expr> TranslateFunction::handleAtomicHasTakenValue(bugle::BasicBlock *BBB,
                                                       llvm::CallInst *CI,
                                                       const ExprVec &Args) {
  ref<Expr> arrayIdExpr = ArrayIdExpr::create(Args[0], TM->defaultRange());
  ref<Expr> result = BoolToBVExpr::create(
      AtomicHasTakenValueExpr::create(arrayIdExpr, Args[1], Args[2]));

  if (!arrayIdExpr->getType().range().isKind(Type::BV)) {
    TM->NeedAdditionalByteArrayModels = true;
    std::set<GlobalArray *> Globals;
    if (arrayIdExpr->computeArrayCandidates(Globals)) {
      std::transform(
          Globals.begin(), Globals.end(),
          std::inserter(TM->ModelAsByteArray, TM->ModelAsByteArray.begin()),
          [&](GlobalArray *A) { return TM->GlobalValueMap[A]; });
    } else {
      TM->NextModelAllAsByteArray = true;
    }
  }
  return result;
}

void TranslateFunction::addEvalStmt(bugle::BasicBlock *BBB,
                                    llvm::Instruction *I, ref<Expr> E) {
  auto ES = BBB->addEvalStmt(E);
  if (ES)
    ES->setSourceLocs(currentSourceLocs);
}

ref<Expr> TranslateFunction::maybeTranslateSIMDInst(
    bugle::BasicBlock *BBB, llvm::Type *Ty, llvm::Type *OpTy, ref<Expr> Op,
    std::function<ref<Expr>(llvm::Type *, ref<Expr>)> F) {
  if (!isa<VectorType>(Ty))
    return F(Ty, Op);

  auto VT = cast<VectorType>(Ty);
  unsigned NumElems = VT->getNumElements();
  assert(cast<VectorType>(OpTy)->getNumElements() == NumElems);
  unsigned ElemWidth = Op->getType().width / NumElems;
  ExprVec Elems;
  for (unsigned i = 0; i < NumElems; ++i) {
    ref<Expr> Opi = BVExtractExpr::create(Op, i * ElemWidth, ElemWidth);
    ref<Expr> Elem = F(VT->getElementType(), Opi);
    BBB->addEvalStmt(Elem);
    Elems.push_back(Elem);
  }
  return Expr::createBVConcatN(Elems);
}

ref<Expr> TranslateFunction::maybeTranslateSIMDInst(
    bugle::BasicBlock *BBB, llvm::Type *Ty, llvm::Type *OpTy, ref<Expr> LHS,
    ref<Expr> RHS, std::function<ref<Expr>(ref<Expr>, ref<Expr>)> F) {
  if (!isa<VectorType>(Ty))
    return F(LHS, RHS);

  auto VT = cast<VectorType>(Ty);
  unsigned NumElems = VT->getNumElements();
  assert(cast<VectorType>(OpTy)->getNumElements() == NumElems);
  unsigned ElemWidth = LHS->getType().width / NumElems;
  ExprVec Elems;
  for (unsigned i = 0; i < NumElems; ++i) {
    ref<Expr> LHSi = BVExtractExpr::create(LHS, i * ElemWidth, ElemWidth);
    ref<Expr> RHSi = BVExtractExpr::create(RHS, i * ElemWidth, ElemWidth);
    ref<Expr> Elem = F(LHSi, RHSi);
    BBB->addEvalStmt(Elem);
    Elems.push_back(Elem);
  }
  return Expr::createBVConcatN(Elems);
}

void TranslateFunction::translateInstruction(bugle::BasicBlock *BBB,
                                             Instruction *I) {

  SourceLocsRef SLI = extractSourceLocs(I);
  if (SLI.get() != 0)
    currentSourceLocs = SLI;

  ref<Expr> E;
  if (auto BO = dyn_cast<BinaryOperator>(I)) {
    ref<Expr> LHS = translateValue(BO->getOperand(0), BBB),
              RHS = translateValue(BO->getOperand(1), BBB);
    ref<Expr>(*F)(ref<Expr>, ref<Expr>);
    switch (BO->getOpcode()) {
    case BinaryOperator::Add:  F = BVAddExpr::create;  break;
    case BinaryOperator::FAdd: F = FAddExpr::create;   break;
    case BinaryOperator::Sub:  F = BVSubExpr::create;  break;
    case BinaryOperator::FSub: F = FSubExpr::create;   break;
    case BinaryOperator::Mul:  F = BVMulExpr::create;  break;
    case BinaryOperator::FMul: F = FMulExpr::create;   break;
    case BinaryOperator::SDiv: F = BVSDivExpr::create; break;
    case BinaryOperator::UDiv: F = BVUDivExpr::create; break;
    case BinaryOperator::FDiv: F = FDivExpr::create;   break;
    case BinaryOperator::SRem: F = BVSRemExpr::create; break;
    case BinaryOperator::URem: F = BVURemExpr::create; break;
    case BinaryOperator::Shl:  F = BVShlExpr::create;  break;
    case BinaryOperator::AShr: F = BVAShrExpr::create; break;
    case BinaryOperator::LShr: F = BVLShrExpr::create; break;
    case BinaryOperator::And:  F = BVAndExpr::create;  break;
    case BinaryOperator::Or:   F = BVOrExpr::create;   break;
    case BinaryOperator::Xor:  F = BVXorExpr::create;  break;
    default:
      ErrorReporter::reportImplementationLimitation(
          "Unsupported binary operator");
    }
    E = maybeTranslateSIMDInst(BBB, BO->getType(), BO->getType(), LHS, RHS, F);
  } else if (auto GEPI = dyn_cast<GetElementPtrInst>(I)) {
    ref<Expr> Ptr = translateValue(GEPI->getPointerOperand(), BBB);
    E = TM->translateGEP(Ptr, klee::gep_type_begin(GEPI),
                         klee::gep_type_end(GEPI),
                         [&](Value *V) { return translateValue(V, BBB); });
  } else if (auto EV = dyn_cast<ExtractValueInst>(I)) {
    ref<Expr> Vec = translateValue(EV->getAggregateOperand(), BBB);
    E = TM->translateEV(Vec, klee::ev_type_begin(EV), klee::ev_type_end(EV),
                        [&](Value *V) { return translateValue(V, BBB); });
  } else if (auto AI = dyn_cast<AllocaInst>(I)) {
    GlobalArray *GA = TM->getGlobalArray(AI);
    E = PointerExpr::create(
        GlobalArrayRefExpr::create(GA),
        BVConstExpr::createZero(TM->TD.getPointerSizeInBits()));
  } else if (auto LI = dyn_cast<LoadInst>(I)) {
    // When modelling all as byte arrays, pointer loads will confuse the
    // pointer and the array element pointed to.
    if (TM->ModelAllAsByteArray && LI->getType()->isPointerTy())
      ErrorReporter::reportImplementationLimitation(
          "Pointer loads not supported when modelling all as byte array");
    ref<Expr> Ptr = translateValue(LI->getPointerOperand(), BBB),
              PtrArr = ArrayIdExpr::create(Ptr, TM->defaultRange()),
              PtrOfs = ArrayOffsetExpr::create(Ptr);
    Type ArrRangeTy = PtrArr->getType().range();
    Type LoadTy = TM->translateType(LI->getType());
    Type LoadElTy = TM->translateArrayRangeType(LI->getType());
    bool VectorLoad = false;
    unsigned VectorElemsCount = 1;
    if (LoadTy != LoadElTy) {
      VectorLoad = true;
      VectorElemsCount = LoadTy.width / LoadElTy.width;
    }
    assert(LoadTy.width % 8 == 0);
    ref<Expr> Div;
    if ((ArrRangeTy == LoadElTy || ArrRangeTy == Type(Type::Any)) &&
        !(Div = Expr::createExactBVUDiv(PtrOfs, LoadElTy.width / 8)).isNull()) {
      if (VectorLoad) {
        ExprVec ElemsLoaded;
        for (unsigned i = 0; i != VectorElemsCount; ++i) {
          ref<Expr> ElemOfs = BVAddExpr::create(
              Div, BVConstExpr::create(Div->getType().width, i));
          ref<Expr> ValElem =
              LoadExpr::create(PtrArr, ElemOfs, LoadElTy, LoadsAreTemporal);
          addEvalStmt(BBB, I, ValElem);
          if (LoadElTy.isKind(Type::Pointer))
            ValElem = PtrToBVExpr::create(ValElem);
          else if (LoadElTy.isKind(Type::FunctionPointer))
            ValElem = FuncPtrToBVExpr::create(ValElem);
          ElemsLoaded.push_back(ValElem);
        }
        E = Expr::createBVConcatN(ElemsLoaded);
      } else {
        E = LoadExpr::create(PtrArr, Div, LoadElTy, LoadsAreTemporal);
      }
    } else if (ArrRangeTy == Type(Type::BV, 8)) {
      ExprVec BytesLoaded;
      for (unsigned i = 0; i != LoadTy.width / 8; ++i) {
        ref<Expr> PtrByteOfs = BVAddExpr::create(
            PtrOfs, BVConstExpr::create(PtrOfs->getType().width, i));
        ref<Expr> ValByte =
            LoadExpr::create(PtrArr, PtrByteOfs, ArrRangeTy, LoadsAreTemporal);
        BytesLoaded.push_back(ValByte);
        addEvalStmt(BBB, I, ValByte);
      }
      E = Expr::createBVConcatN(BytesLoaded);
      if (LoadTy.isKind(Type::Pointer))
        E = BVToPtrExpr::create(E);
      else if (LoadTy.isKind(Type::FunctionPointer))
        E = BVToFuncPtrExpr::create(E);
    } else {
      TM->NeedAdditionalByteArrayModels = true;
      std::set<GlobalArray *> Globals;
      if (PtrArr->computeArrayCandidates(Globals)) {
        std::transform(
            Globals.begin(), Globals.end(),
            std::inserter(TM->ModelAsByteArray, TM->ModelAsByteArray.begin()),
            [&](GlobalArray *A) { return TM->GlobalValueMap[A]; });
      } else {
        TM->NextModelAllAsByteArray = true;
      }
      E = TM->translateArbitrary(LoadTy);
    }
  } else if (auto SI = dyn_cast<StoreInst>(I)) {
    // When modelling all as byte arrays, pointer stores will confuse the
    // pointer and the array element pointed to.
    if (TM->ModelAllAsByteArray &&
        SI->getValueOperand()->getType()->isPointerTy())
      ErrorReporter::reportImplementationLimitation(
          "Pointer stores not supported when modelling all as byte array");
    ref<Expr> Ptr = translateValue(SI->getPointerOperand(), BBB),
              Val = translateValue(SI->getValueOperand(), BBB),
              PtrArr = ArrayIdExpr::create(Ptr, TM->defaultRange()),
              PtrOfs = ArrayOffsetExpr::create(Ptr);
    Type ArrRangeTy = PtrArr->getType().range();
    Type StoreTy = Val->getType();
    Type StoreElTy =
        TM->translateArrayRangeType(SI->getValueOperand()->getType());
    bool VectorStore = false;
    unsigned VectorElemsCount = 1;
    if (StoreTy != StoreElTy) {
      VectorStore = true;
      VectorElemsCount = StoreTy.width / StoreElTy.width;
    }
    assert(StoreTy.width % 8 == 0);
    ref<Expr> Div;
    // If ArrRangeTy is Any, then we are using a null pointer for storing
    if ((ArrRangeTy == StoreElTy || ArrRangeTy == Type(Type::Any)) &&
        !(Div = Expr::createExactBVUDiv(PtrOfs, StoreElTy.width / 8))
             .isNull()) {
      if (VectorStore) {
        for (unsigned i = 0; i != VectorElemsCount; ++i) {
          ref<Expr> ElemOfs = BVAddExpr::create(
              Div, BVConstExpr::create(Div->getType().width, i));
          ref<Expr> ValElem =
              BVExtractExpr::create(Val, i * StoreElTy.width, StoreElTy.width);
          if (StoreElTy.isKind(Type::Pointer))
            ValElem = BVToPtrExpr::create(ValElem);
          else if (StoreElTy.isKind(Type::FunctionPointer))
            ValElem = BVToFuncPtrExpr::create(ValElem);
          StoreStmt *SS = new StoreStmt(PtrArr, ElemOfs, ValElem);
          SS->setSourceLocs(currentSourceLocs);
          BBB->addStmt(SS);
        }
      } else {
        StoreStmt *SS = new StoreStmt(PtrArr, Div, Val);
        SS->setSourceLocs(currentSourceLocs);
        BBB->addStmt(SS);
      }
    } else if (ArrRangeTy == Type(Type::BV, 8)) {
      if (StoreTy.isKind(Type::Pointer)) {
        Val = PtrToBVExpr::create(Val);
        addEvalStmt(BBB, I, Val);
      } else if (StoreTy.isKind(Type::FunctionPointer)) {
        Val = FuncPtrToBVExpr::create(Val);
        addEvalStmt(BBB, I, Val);
      }
      for (unsigned i = 0; i != Val->getType().width / 8; ++i) {
        ref<Expr> PtrByteOfs = BVAddExpr::create(
            PtrOfs, BVConstExpr::create(PtrOfs->getType().width, i));
        ref<Expr> ValByte =
            BVExtractExpr::create(Val, i * 8, 8); // Assumes little endian
        StoreStmt *SS = new StoreStmt(PtrArr, PtrByteOfs, ValByte);
        SS->setSourceLocs(currentSourceLocs);
        BBB->addStmt(SS);
      }
    } else {
      TM->NeedAdditionalByteArrayModels = true;
      std::set<GlobalArray *> Globals;
      if (PtrArr->computeArrayCandidates(Globals)) {
        std::transform(
            Globals.begin(), Globals.end(),
            std::inserter(TM->ModelAsByteArray, TM->ModelAsByteArray.begin()),
            [&](GlobalArray *A) { return TM->GlobalValueMap[A]; });
      } else {
        TM->NextModelAllAsByteArray = true;
      }
    }
    return;
  } else if (auto II = dyn_cast<ICmpInst>(I)) {
    ref<Expr> LHS = translateValue(II->getOperand(0), BBB),
              RHS = translateValue(II->getOperand(1), BBB);
    E = maybeTranslateSIMDInst(BBB, II->getType(), II->getOperand(0)->getType(),
                               LHS, RHS,
                               [&](ref<Expr> LHS, ref<Expr> RHS) -> ref<Expr> {
      ref<Expr> E;
      if (II->getPredicate() == ICmpInst::ICMP_EQ)
        E = EqExpr::create(LHS, RHS);
      else if (II->getPredicate() == ICmpInst::ICMP_NE)
        E = NeExpr::create(LHS, RHS);
      else if (LHS->getType().isKind(Type::Pointer)) {
        assert(RHS->getType().isKind(Type::Pointer));
        switch (II->getPredicate()) {
        case ICmpInst::ICMP_ULT:
        case ICmpInst::ICMP_SLT: E = Expr::createPtrLt(LHS, RHS); break;
        case ICmpInst::ICMP_ULE:
        case ICmpInst::ICMP_SLE: E = Expr::createPtrLe(LHS, RHS); break;
        case ICmpInst::ICMP_UGT:
        case ICmpInst::ICMP_SGT: E = Expr::createPtrLt(RHS, LHS); break;
        case ICmpInst::ICMP_UGE:
        case ICmpInst::ICMP_SGE: E = Expr::createPtrLe(RHS, LHS); break;
        default:
          ErrorReporter::reportImplementationLimitation("Unsupported ptr icmp");
        }
      } else if (LHS->getType().isKind(Type::FunctionPointer)) {
        assert(RHS->getType().isKind(Type::FunctionPointer));
        switch (II->getPredicate()) {
        case ICmpInst::ICMP_ULT:
        case ICmpInst::ICMP_SLT: E = Expr::createFuncPtrLt(LHS, RHS); break;
        case ICmpInst::ICMP_ULE:
        case ICmpInst::ICMP_SLE: E = Expr::createFuncPtrLe(LHS, RHS); break;
        case ICmpInst::ICMP_UGT:
        case ICmpInst::ICMP_SGT: E = Expr::createFuncPtrLt(RHS, LHS); break;
        case ICmpInst::ICMP_UGE:
        case ICmpInst::ICMP_SGE: E = Expr::createFuncPtrLe(RHS, LHS); break;
        default:
          ErrorReporter::reportImplementationLimitation("Unsupported ptr icmp");
        }
      } else {
        assert(RHS->getType().isKind(Type::BV));
        switch (II->getPredicate()) {
        case ICmpInst::ICMP_UGT: E = BVUgtExpr::create(LHS, RHS); break;
        case ICmpInst::ICMP_UGE: E = BVUgeExpr::create(LHS, RHS); break;
        case ICmpInst::ICMP_ULT: E = BVUltExpr::create(LHS, RHS); break;
        case ICmpInst::ICMP_ULE: E = BVUleExpr::create(LHS, RHS); break;
        case ICmpInst::ICMP_SGT: E = BVSgtExpr::create(LHS, RHS); break;
        case ICmpInst::ICMP_SGE: E = BVSgeExpr::create(LHS, RHS); break;
        case ICmpInst::ICMP_SLT: E = BVSltExpr::create(LHS, RHS); break;
        case ICmpInst::ICMP_SLE: E = BVSleExpr::create(LHS, RHS); break;
        default:
          ErrorReporter::reportImplementationLimitation("Unsupported icmp");
        }
      }
      addEvalStmt(BBB, I, E);
      return BoolToBVExpr::create(E);
    });
  } else if (auto FI = dyn_cast<FCmpInst>(I)) {
    ref<Expr> LHS = translateValue(FI->getOperand(0), BBB),
              RHS = translateValue(FI->getOperand(1), BBB);
    E = maybeTranslateSIMDInst(BBB, FI->getType(), FI->getOperand(0)->getType(),
                               LHS, RHS,
                               [&](ref<Expr> LHS, ref<Expr> RHS) -> ref<Expr> {
      ref<Expr> E = BoolConstExpr::create(false);
      if (FI->getPredicate() & FCmpInst::FCMP_OEQ)
        E = OrExpr::create(E, FEqExpr::create(LHS, RHS));
      if (FI->getPredicate() & FCmpInst::FCMP_OGT)
        E = OrExpr::create(E, FLtExpr::create(RHS, LHS));
      if (FI->getPredicate() & FCmpInst::FCMP_OLT)
        E = OrExpr::create(E, FLtExpr::create(LHS, RHS));
      if (FI->getPredicate() & FCmpInst::FCMP_UNO)
        E = OrExpr::create(E, FUnoExpr::create(LHS, RHS));
      addEvalStmt(BBB, I, E);
      return BoolToBVExpr::create(E);
    });
  } else if (auto ZEI = dyn_cast<ZExtInst>(I)) {
    ref<Expr> Op = translateValue(ZEI->getOperand(0), BBB);
    E = maybeTranslateSIMDInst(BBB, ZEI->getType(),
                               ZEI->getOperand(0)->getType(), Op,
                               [&](llvm::Type *Ty, ref<Expr> Op) {
      return BVZExtExpr::create(cast<IntegerType>(Ty)->getBitWidth(), Op);
    });
  } else if (auto SEI = dyn_cast<SExtInst>(I)) {
    ref<Expr> Op = translateValue(SEI->getOperand(0), BBB);
    E = maybeTranslateSIMDInst(BBB, SEI->getType(),
                               SEI->getOperand(0)->getType(), Op,
                               [&](llvm::Type *Ty, ref<Expr> Op) {
      return BVSExtExpr::create(cast<IntegerType>(Ty)->getBitWidth(), Op);
    });
  } else if (auto FPSII = dyn_cast<FPToSIInst>(I)) {
    ref<Expr> Op = translateValue(FPSII->getOperand(0), BBB);
    E = maybeTranslateSIMDInst(BBB, FPSII->getType(),
                               FPSII->getOperand(0)->getType(), Op,
                               [&](llvm::Type *Ty, ref<Expr> Op) {
      return FPToSIExpr::create(cast<IntegerType>(Ty)->getBitWidth(), Op);
    });
  } else if (auto FPUII = dyn_cast<FPToUIInst>(I)) {
    ref<Expr> Op = translateValue(FPUII->getOperand(0), BBB);
    E = maybeTranslateSIMDInst(BBB, FPUII->getType(),
                               FPUII->getOperand(0)->getType(), Op,
                               [&](llvm::Type *Ty, ref<Expr> Op) {
      return FPToUIExpr::create(cast<IntegerType>(Ty)->getBitWidth(), Op);
    });
  } else if (auto SIFPI = dyn_cast<SIToFPInst>(I)) {
    ref<Expr> Op = translateValue(SIFPI->getOperand(0), BBB);
    E = maybeTranslateSIMDInst(BBB, SIFPI->getType(),
                               SIFPI->getOperand(0)->getType(), Op,
                               [&](llvm::Type *Ty, ref<Expr> Op) {
      return SIToFPExpr::create(TM->TD.getTypeSizeInBits(Ty), Op);
    });
  } else if (auto UIFPI = dyn_cast<UIToFPInst>(I)) {
    ref<Expr> Op = translateValue(UIFPI->getOperand(0), BBB);
    E = maybeTranslateSIMDInst(BBB, UIFPI->getType(),
                               UIFPI->getOperand(0)->getType(), Op,
                               [&](llvm::Type *Ty, ref<Expr> Op) {
      return UIToFPExpr::create(TM->TD.getTypeSizeInBits(Ty), Op);
    });
  } else if (isa<FPExtInst>(I) || isa<FPTruncInst>(I)) {
    auto CI = cast<CastInst>(I);
    ref<Expr> Op = translateValue(CI->getOperand(0), BBB);
    E = maybeTranslateSIMDInst(BBB, CI->getType(), CI->getOperand(0)->getType(),
                               Op, [&](llvm::Type *Ty, ref<Expr> Op) {
      return FPConvExpr::create(TM->TD.getTypeSizeInBits(Ty), Op);
    });
  } else if (auto TI = dyn_cast<TruncInst>(I)) {
    ref<Expr> Op = translateValue(TI->getOperand(0), BBB);
    E = maybeTranslateSIMDInst(BBB, TI->getType(), TI->getOperand(0)->getType(),
                               Op, [&](llvm::Type *Ty, ref<Expr> Op) {
      return BVExtractExpr::create(Op, 0, cast<IntegerType>(Ty)->getBitWidth());
    });
  } else if (auto I2PI = dyn_cast<IntToPtrInst>(I)) {
    ref<Expr> Op = translateValue(I2PI->getOperand(0), BBB);
    assert(I2PI->getType()->isPointerTy());
    if (I2PI->getType()->getPointerElementType()->isFunctionTy())
      E = BVToFuncPtrExpr::create(Op);
    else
      E = BVToPtrExpr::create(Op);
  } else if (auto P2II = dyn_cast<PtrToIntInst>(I)) {
    ref<Expr> Op = translateValue(P2II->getOperand(0), BBB);
    Type OpTy = Op->getType();
    if (OpTy.isKind(Type::Pointer))
      E = PtrToBVExpr::create(Op);
    else if (OpTy.isKind(Type::FunctionPointer))
      E = FuncPtrToBVExpr::create(Op);
  } else if (auto BCI = dyn_cast<BitCastInst>(I)) {
    ref<Expr> Op = translateValue(BCI->getOperand(0), BBB);
    E = TM->translateBitCast(BCI->getSrcTy(), BCI->getDestTy(), Op);
    if (Op.get() == E.get()) {
      ValueExprMap[I] = Op;
      return;
    }
  } else if (auto SI = dyn_cast<SelectInst>(I)) {
    ref<Expr> Cond = translateValue(SI->getCondition(), BBB),
              TrueVal = translateValue(SI->getTrueValue(), BBB),
              FalseVal = translateValue(SI->getFalseValue(), BBB);
    if (auto VT = dyn_cast<VectorType>(SI->getCondition()->getType())) {
      unsigned elementBitWidth =
          TrueVal->getType().width / VT->getNumElements();
      E = 0;
      for (unsigned i = 0; i < VT->getNumElements(); ++i) {
        ref<Expr> Ite = IfThenElseExpr::create(
            BVToBoolExpr::create(BVExtractExpr::create(Cond, i, 1)),
            BVExtractExpr::create(TrueVal, i * elementBitWidth,
                                  elementBitWidth),
            BVExtractExpr::create(FalseVal, i * elementBitWidth,
                                  elementBitWidth));
        E = (i == 0) ? Ite : BVConcatExpr::create(Ite, E);
      }
    } else {
      Cond = BVToBoolExpr::create(Cond);
      E = IfThenElseExpr::create(Cond, TrueVal, FalseVal);
    }
  } else if (auto EEI = dyn_cast<ExtractElementInst>(I)) {
    ref<Expr> Vec = translateValue(EEI->getVectorOperand(), BBB),
              Idx = translateValue(EEI->getIndexOperand(), BBB);
    unsigned EltBits = TM->TD.getTypeSizeInBits(EEI->getType());
    BVConstExpr *CEIdx = cast<BVConstExpr>(Idx);
    unsigned UIdx = CEIdx->getValue().getZExtValue();
    E = BVExtractExpr::create(Vec, EltBits * UIdx, EltBits);
  } else if (auto IEI = dyn_cast<InsertElementInst>(I)) {
    ref<Expr> Vec = translateValue(IEI->getOperand(0), BBB),
              NewElt = translateValue(IEI->getOperand(1), BBB),
              Idx = translateValue(IEI->getOperand(2), BBB);
    llvm::Type *EltType = IEI->getType()->getElementType();
    unsigned EltBits = TM->TD.getTypeSizeInBits(EltType);
    unsigned ElemCount = IEI->getType()->getNumElements();
    BVConstExpr *CEIdx = cast<BVConstExpr>(Idx);
    unsigned UIdx = CEIdx->getValue().getZExtValue();
    ExprVec Elems;
    for (unsigned i = 0; i != ElemCount; ++i) {
      Elems.push_back(i == UIdx ? NewElt : BVExtractExpr::create(
                                               Vec, EltBits * i, EltBits));
    }
    E = Expr::createBVConcatN(Elems);
  } else if (auto SVI = dyn_cast<ShuffleVectorInst>(I)) {
    ref<Expr> Vec1 = translateValue(SVI->getOperand(0), BBB),
              Vec2 = translateValue(SVI->getOperand(1), BBB);
    unsigned EltBits =
        TM->TD.getTypeSizeInBits(SVI->getType()->getElementType());
    unsigned VecElemCount =
        cast<VectorType>(SVI->getOperand(0)->getType())->getNumElements();
    unsigned ResElemCount = SVI->getType()->getNumElements();
    ExprVec Elems;
    for (unsigned i = 0; i != ResElemCount; ++i) {
      ref<Expr> L;
      int MaskValI = SVI->getMaskValue(i);
      if (MaskValI < 0)
        L = BVConstExpr::create(EltBits, 0);
      else {
        unsigned MaskVal = (unsigned)MaskValI;
        if (MaskVal < VecElemCount)
          L = BVExtractExpr::create(Vec1, EltBits * MaskVal, EltBits);
        else
          L = BVExtractExpr::create(Vec2, EltBits * (MaskVal - VecElemCount),
                                    EltBits);
      }
      Elems.push_back(L);
    }
    E = Expr::createBVConcatN(Elems);
  } else if (auto CI = dyn_cast<CallInst>(I)) {
    CallSite CS(CI);
    ExprVec Args;
    std::transform(CS.arg_begin(), CS.arg_end(), std::back_inserter(Args),
                   [&](Value *V) { return translateValue(V, BBB); });

    if (auto II = dyn_cast<IntrinsicInst>(CI)) {
      auto ID = II->getIntrinsicID();
      auto SFII = SpecialFunctionMap.Intrinsics.find(ID);
      if (SFII != SpecialFunctionMap.Intrinsics.end()) {
        E = (this->*SFII->second)(BBB, CI, Args);
        assert(E.isNull() == CI->getType()->isVoidTy());
        if (E.isNull())
          return;
      } else {
        std::string msg =
            "Intrinsic '" + Intrinsic::getName(ID) + "' not supported";
        ErrorReporter::reportImplementationLimitation(msg);
      }
    } else {
      auto F = CI->getCalledFunction();
      auto SFI = SpecialFunctionMap.Functions.end();
      if (F)
        SFI = SpecialFunctionMap.Functions.find(F->getName());
      if (SFI != SpecialFunctionMap.Functions.end()) {
        E = (this->*SFI->second)(BBB, CI, Args);
        assert(E.isNull() == CI->getType()->isVoidTy());
        if (E.isNull())
          return;
      } else {
        if (CI->getType()->isVoidTy()) {
          auto V = CI->getCalledValue();
          auto CS = TM->modelCallStmt(V->getType(), CI->getCalledFunction(),
                                      translateValue(V, BBB), Args);
          CS->setSourceLocs(currentSourceLocs);
          BBB->addStmt(CS);
          return;
        } else {
          auto V = CI->getCalledValue();
          E = TM->modelCallExpr(V->getType(), CI->getCalledFunction(),
                                translateValue(V, BBB), Args);
          addEvalStmt(BBB, I, E);
          ValueExprMap[I] = TM->unmodelValue(F, E);
          return;
        }
      }
    }
  } else if (auto RI = dyn_cast<ReturnInst>(I)) {
    if (auto V = RI->getReturnValue()) {
      assert(ReturnVar && "Returning value without return variable?");
      ref<Expr> Val = TM->modelValue(F, translateValue(V, BBB));
      BBB->addStmt(new VarAssignStmt(ReturnVar, Val));
      ReturnVals.push_back(Val);
    }
    BBB->addStmt(new ReturnStmt);
    return;
  } else if (auto BI = dyn_cast<BranchInst>(I)) {
    if (BI->isConditional()) {
      ref<Expr> Cond =
          BVToBoolExpr::create(translateValue(BI->getCondition(), BBB));

      bugle::BasicBlock *TrueBB = BF->addBasicBlock("truebb");
      TrueBB->addStmt(new AssumeStmt(Cond, /*partition=*/true));
      addPhiAssigns(TrueBB, I->getParent(), BI->getSuccessor(0));
      TrueBB->addStmt(new GotoStmt(BasicBlockMap[BI->getSuccessor(0)]));

      bugle::BasicBlock *FalseBB = BF->addBasicBlock("falsebb");
      FalseBB->addStmt(new AssumeStmt(NotExpr::create(Cond),
                                      /*partition=*/true));
      addPhiAssigns(FalseBB, I->getParent(), BI->getSuccessor(1));
      FalseBB->addStmt(new GotoStmt(BasicBlockMap[BI->getSuccessor(1)]));

      std::vector<bugle::BasicBlock *> BBs;
      BBs.push_back(TrueBB);
      BBs.push_back(FalseBB);
      BBB->addStmt(new GotoStmt(BBs));
    } else {
      addPhiAssigns(BBB, I->getParent(), BI->getSuccessor(0));
      BBB->addStmt(new GotoStmt(BasicBlockMap[BI->getSuccessor(0)]));
    }
    return;
  } else if (auto SI = dyn_cast<SwitchInst>(I)) {
    ref<Expr> Cond = translateValue(SI->getCondition(), BBB);
    ref<Expr> DefaultExpr = BoolConstExpr::create(true);
    std::vector<bugle::BasicBlock *> Succs;

    for (auto i = SI->case_begin(), e = SI->case_end(); i != e; ++i) {
      ref<Expr> Val = TM->translateConstant(i.getCaseValue());
      bugle::BasicBlock *BB = BF->addBasicBlock("casebb");
      Succs.push_back(BB);
      BB->addStmt(
          new AssumeStmt(EqExpr::create(Cond, Val), /*partition=*/true));
      addPhiAssigns(BB, SI->getParent(), i.getCaseSuccessor());
      BB->addStmt(new GotoStmt(BasicBlockMap[i.getCaseSuccessor()]));
      DefaultExpr = AndExpr::create(DefaultExpr, NeExpr::create(Cond, Val));
    }

    bugle::BasicBlock *DefaultBB = BF->addBasicBlock("defaultbb");
    Succs.push_back(DefaultBB);
    DefaultBB->addStmt(new AssumeStmt(DefaultExpr, /*partition=*/true));
    addPhiAssigns(DefaultBB, SI->getParent(),
                  SI->case_default().getCaseSuccessor());
    DefaultBB->addStmt(
        new GotoStmt(BasicBlockMap[SI->case_default().getCaseSuccessor()]));

    BBB->addStmt(new GotoStmt(Succs));
    return;
  } else if (auto PN = dyn_cast<PHINode>(I)) {
    ValueExprMap[I] =
        TM->unmodelValue(PN, VarRefExpr::create(getPhiVariable(PN)));
    return;
  } else if (dyn_cast<UnreachableInst>(I)) {
    Stmt *assertStmt = new AssertStmt(BoolConstExpr::create(false), false,
                                      false, false, false);
    assertStmt->setSourceLocs(currentSourceLocs);
    BBB->addStmt(assertStmt);
    return;
  } else {
    std::string name = I->getOpcodeName();
    std::string msg = "Instruction '" + name + "' not supported";
    ErrorReporter::reportImplementationLimitation(msg);
  }
  ValueExprMap[I] = E;
  if (LoadsAreTemporal)
    addEvalStmt(BBB, I, E);
  return;
}

void TranslateFunction::translateBasicBlock(bugle::BasicBlock *BBB,
                                            llvm::BasicBlock *BB) {
  for (auto i = BB->begin(), e = BB->end(); i != e; ++i)
    translateInstruction(BBB, &*i);
}<|MERGE_RESOLUTION|>--- conflicted
+++ resolved
@@ -1367,31 +1367,9 @@
 ref<Expr> TranslateFunction::handleWaitGroupEvents(bugle::BasicBlock *BBB,
                                                    llvm::CallInst *CI,
                                                    const ExprVec &Args) {
-<<<<<<< HEAD
   auto NumEvents = dyn_cast<BVConstExpr>(Args[0]);
   if (!NumEvents) {
     // Could emit loop
-=======
-  if (auto BVCE = dyn_cast<BVConstExpr>(Args[0])) {
-    if(auto Ptr = dyn_cast<PointerExpr>(Args[1])) {
-      for (unsigned i = 0; i < BVCE->getValue().getZExtValue(); ++i) {
-        auto Off = BVAddExpr::create(
-            Ptr->getOffset(), BVConstExpr::create(TM->BM->getPointerWidth(), i));
-        auto PtrArr = ArrayIdExpr::create(Ptr, TM->defaultRange());
-        Type ArrRangeTy = PtrArr->getType().range();
-        auto LE = LoadExpr::create(Ptr->getArray(), Off, ArrRangeTy, true);
-        addEvalStmt(BBB, CI, LE);
-        auto ES = BBB->addEvalStmt(WaitGroupEventExpr::create(LE));
-        ES->setSourceLocs(currentSourceLocs);
-      }
-      return 0;
-    } else {
-      ErrorReporter::reportImplementationLimitation(
-          "could not process the event array parameter passed to 'wait_group_events'");
-      return 0;
-    }
-  } else {
->>>>>>> 8b7c6d2e
     ErrorReporter::reportImplementationLimitation(
         "wait_group_events with a variable-sized set of events not supported");
   }
@@ -1416,7 +1394,8 @@
     auto LE =
         LoadExpr::create(EventsPtrArr, Off, EventsRangeTy, LoadsAreTemporal);
     addEvalStmt(BBB, CI, LE);
-    BBB->addEvalStmt(WaitGroupEventExpr::create(LE));
+    auto ES = BBB->addEvalStmt(WaitGroupEventExpr::create(LE));
+    ES->setSourceLocs(currentSourceLocs);
   }
 
   return 0;
