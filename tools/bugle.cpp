--- conflicted
+++ resolved
@@ -86,12 +86,8 @@
     M.reset(getStreamedBitcodeModule(DisplayFilename, streamer, Context,
                                      &ErrorMessage));
     if (M.get() != 0) {
-<<<<<<< HEAD
       if (auto EC = M->materializeAllPermanently()) {
         ErrorMessage = EC.message();
-=======
-      if (M->MaterializeAllPermanently(&ErrorMessage)) {
->>>>>>> bae2494a
         M.reset();
       }
     }
@@ -167,22 +163,14 @@
   }
 
   std::string ErrorInfo;
-<<<<<<< HEAD
   tool_output_file F(OutFile.c_str(), ErrorInfo, sys::fs::F_Text);
-=======
-  tool_output_file F(OutFile.c_str(), ErrorInfo);
->>>>>>> bae2494a
   if (!ErrorInfo.empty())
     bugle::ErrorReporter::reportFatalError(ErrorInfo);
 
   tool_output_file *L = 0;
   if (!SourceLocationFilename.empty()) {
-<<<<<<< HEAD
     L = new tool_output_file(SourceLocationFilename.c_str(), ErrorInfo,
                              sys::fs::F_Text);
-=======
-    L = new tool_output_file(SourceLocationFilename.c_str(), ErrorInfo);
->>>>>>> bae2494a
     if (!ErrorInfo.empty())
       bugle::ErrorReporter::reportFatalError(ErrorInfo);
   }
