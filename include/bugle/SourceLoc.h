--- conflicted
+++ resolved
@@ -2,10 +2,7 @@
 #define BUGLE_SOURCELOC_H
 
 #include <memory>
-<<<<<<< HEAD
-=======
 #include <string>
->>>>>>> ec6a2ca6
 #include <vector>
 
 namespace bugle {
